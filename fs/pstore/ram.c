--- conflicted
+++ resolved
@@ -128,10 +128,6 @@
 		     struct pstore_record *record)
 {
 	struct persistent_ram_zone *prz;
-<<<<<<< HEAD
-	bool update = (record->type == PSTORE_TYPE_DMESG);
-=======
->>>>>>> f17b5f06
 
 	/* Give up if we never existed or have hit the end. */
 	if (!przs)
