/*
 * INET		An implementation of the TCP/IP protocol suite for the LINUX
 *		operating system.  INET is implemented using the  BSD Socket
 *		interface as the means of communication with the user level.
 *
 *		Definitions for the TCP module.
 *
 * Version:	@(#)tcp.h	1.0.5	05/23/93
 *
 * Authors:	Ross Biro
 *		Fred N. van Kempen, <waltje@uWalt.NL.Mugnet.ORG>
 *
 *		This program is free software; you can redistribute it and/or
 *		modify it under the terms of the GNU General Public License
 *		as published by the Free Software Foundation; either version
 *		2 of the License, or (at your option) any later version.
 */
#ifndef _TCP_H
#define _TCP_H

#define FASTRETRANS_DEBUG 1

#include <linux/list.h>
#include <linux/tcp.h>
#include <linux/bug.h>
#include <linux/slab.h>
#include <linux/cache.h>
#include <linux/percpu.h>
#include <linux/skbuff.h>
#include <linux/cryptohash.h>
#include <linux/kref.h>
#include <linux/ktime.h>

#include <net/inet_connection_sock.h>
#include <net/inet_timewait_sock.h>
#include <net/inet_hashtables.h>
#include <net/checksum.h>
#include <net/request_sock.h>
#include <net/sock.h>
#include <net/snmp.h>
#include <net/ip.h>
#include <net/tcp_states.h>
#include <net/inet_ecn.h>
#include <net/dst.h>

#include <linux/seq_file.h>
#include <linux/memcontrol.h>

extern struct inet_hashinfo tcp_hashinfo;

extern struct percpu_counter tcp_orphan_count;
void tcp_time_wait(struct sock *sk, int state, int timeo);

#define MAX_TCP_HEADER	(128 + MAX_HEADER)
#define MAX_TCP_OPTION_SPACE 40

/*
 * Never offer a window over 32767 without using window scaling. Some
 * poor stacks do signed 16bit maths!
 */
#define MAX_TCP_WINDOW		32767U

/* Minimal accepted MSS. It is (60+60+8) - (20+20). */
#define TCP_MIN_MSS		88U

/* The least MTU to use for probing */
#define TCP_BASE_MSS		1024

/* probing interval, default to 10 minutes as per RFC4821 */
#define TCP_PROBE_INTERVAL	600

/* Specify interval when tcp mtu probing will stop */
#define TCP_PROBE_THRESHOLD	8

/* After receiving this amount of duplicate ACKs fast retransmit starts. */
#define TCP_FASTRETRANS_THRESH 3

/* Maximal number of ACKs sent quickly to accelerate slow-start. */
#define TCP_MAX_QUICKACKS	16U

/* urg_data states */
#define TCP_URG_VALID	0x0100
#define TCP_URG_NOTYET	0x0200
#define TCP_URG_READ	0x0400

#define TCP_RETR1	3	/*
				 * This is how many retries it does before it
				 * tries to figure out if the gateway is
				 * down. Minimal RFC value is 3; it corresponds
				 * to ~3sec-8min depending on RTO.
				 */

#define TCP_RETR2	15	/*
				 * This should take at least
				 * 90 minutes to time out.
				 * RFC1122 says that the limit is 100 sec.
				 * 15 is ~13-30min depending on RTO.
				 */

#define TCP_SYN_RETRIES	 6	/* This is how many retries are done
				 * when active opening a connection.
				 * RFC1122 says the minimum retry MUST
				 * be at least 180secs.  Nevertheless
				 * this value is corresponding to
				 * 63secs of retransmission with the
				 * current initial RTO.
				 */

#define TCP_SYNACK_RETRIES 5	/* This is how may retries are done
				 * when passive opening a connection.
				 * This is corresponding to 31secs of
				 * retransmission with the current
				 * initial RTO.
				 */

#define TCP_TIMEWAIT_LEN (60*HZ) /* how long to wait to destroy TIME-WAIT
				  * state, about 60 seconds	*/
#define TCP_FIN_TIMEOUT	TCP_TIMEWAIT_LEN
                                 /* BSD style FIN_WAIT2 deadlock breaker.
				  * It used to be 3min, new value is 60sec,
				  * to combine FIN-WAIT-2 timeout with
				  * TIME-WAIT timer.
				  */

#define TCP_DELACK_MAX	((unsigned)(HZ/5))	/* maximal time to delay before sending an ACK */
#if HZ >= 100
#define TCP_DELACK_MIN	((unsigned)(HZ/25))	/* minimal time to delay before sending an ACK */
#define TCP_ATO_MIN	((unsigned)(HZ/25))
#else
#define TCP_DELACK_MIN	4U
#define TCP_ATO_MIN	4U
#endif
#define TCP_RTO_MAX	((unsigned)(120*HZ))
#define TCP_RTO_MIN	((unsigned)(HZ/5))
#define TCP_TIMEOUT_INIT ((unsigned)(1*HZ))	/* RFC6298 2.1 initial RTO value	*/
#define TCP_TIMEOUT_FALLBACK ((unsigned)(3*HZ))	/* RFC 1122 initial RTO value, now
						 * used as a fallback RTO for the
						 * initial data transmission if no
						 * valid RTT sample has been acquired,
						 * most likely due to retrans in 3WHS.
						 */

#define TCP_RESOURCE_PROBE_INTERVAL ((unsigned)(HZ/2U)) /* Maximal interval between probes
					                 * for local resources.
					                 */

#define TCP_KEEPALIVE_TIME	(120*60*HZ)	/* two hours */
#define TCP_KEEPALIVE_PROBES	9		/* Max of 9 keepalive probes	*/
#define TCP_KEEPALIVE_INTVL	(75*HZ)

#define MAX_TCP_KEEPIDLE	32767
#define MAX_TCP_KEEPINTVL	32767
#define MAX_TCP_KEEPCNT		127
#define MAX_TCP_SYNCNT		127

#define TCP_SYNQ_INTERVAL	(HZ/5)	/* Period of SYNACK timer */

#define TCP_PAWS_24DAYS	(60 * 60 * 24 * 24)
#define TCP_PAWS_MSL	60		/* Per-host timestamps are invalidated
					 * after this time. It should be equal
					 * (or greater than) TCP_TIMEWAIT_LEN
					 * to provide reliability equal to one
					 * provided by timewait state.
					 */
#define TCP_PAWS_WINDOW	1		/* Replay window for per-host
					 * timestamps. It must be less than
					 * minimal timewait lifetime.
					 */
/*
 *	TCP option
 */

#define TCPOPT_NOP		1	/* Padding */
#define TCPOPT_EOL		0	/* End of options */
#define TCPOPT_MSS		2	/* Segment size negotiating */
#define TCPOPT_WINDOW		3	/* Window scaling */
#define TCPOPT_SACK_PERM        4       /* SACK Permitted */
#define TCPOPT_SACK             5       /* SACK Block */
#define TCPOPT_TIMESTAMP	8	/* Better RTT estimations/PAWS */
#define TCPOPT_MD5SIG		19	/* MD5 Signature (RFC2385) */
#define TCPOPT_FASTOPEN		34	/* Fast open (RFC7413) */
#define TCPOPT_EXP		254	/* Experimental */
/* Magic number to be after the option value for sharing TCP
 * experimental options. See draft-ietf-tcpm-experimental-options-00.txt
 */
#define TCPOPT_FASTOPEN_MAGIC	0xF989

/*
 *     TCP option lengths
 */

#define TCPOLEN_MSS            4
#define TCPOLEN_WINDOW         3
#define TCPOLEN_SACK_PERM      2
#define TCPOLEN_TIMESTAMP      10
#define TCPOLEN_MD5SIG         18
#define TCPOLEN_FASTOPEN_BASE  2
#define TCPOLEN_EXP_FASTOPEN_BASE  4

/* But this is what stacks really send out. */
#define TCPOLEN_TSTAMP_ALIGNED		12
#define TCPOLEN_WSCALE_ALIGNED		4
#define TCPOLEN_SACKPERM_ALIGNED	4
#define TCPOLEN_SACK_BASE		2
#define TCPOLEN_SACK_BASE_ALIGNED	4
#define TCPOLEN_SACK_PERBLOCK		8
#define TCPOLEN_MD5SIG_ALIGNED		20
#define TCPOLEN_MSS_ALIGNED		4

/* Flags in tp->nonagle */
#define TCP_NAGLE_OFF		1	/* Nagle's algo is disabled */
#define TCP_NAGLE_CORK		2	/* Socket is corked	    */
#define TCP_NAGLE_PUSH		4	/* Cork is overridden for already queued data */

/* TCP thin-stream limits */
#define TCP_THIN_LINEAR_RETRIES 6       /* After 6 linear retries, do exp. backoff */

/* TCP initial congestion window as per rfc6928 */
#define TCP_INIT_CWND		10

/* Bit Flags for sysctl_tcp_fastopen */
#define	TFO_CLIENT_ENABLE	1
#define	TFO_SERVER_ENABLE	2
#define	TFO_CLIENT_NO_COOKIE	4	/* Data in SYN w/o cookie option */

/* Accept SYN data w/o any cookie option */
#define	TFO_SERVER_COOKIE_NOT_REQD	0x200

/* Force enable TFO on all listeners, i.e., not requiring the
 * TCP_FASTOPEN socket option.
 */
#define	TFO_SERVER_WO_SOCKOPT1	0x400

extern struct inet_timewait_death_row tcp_death_row;

/* sysctl variables for tcp */
extern int sysctl_tcp_timestamps;
extern int sysctl_tcp_window_scaling;
extern int sysctl_tcp_sack;
extern int sysctl_tcp_fastopen;
extern int sysctl_tcp_retrans_collapse;
extern int sysctl_tcp_stdurg;
extern int sysctl_tcp_rfc1337;
extern int sysctl_tcp_abort_on_overflow;
extern int sysctl_tcp_max_orphans;
extern int sysctl_tcp_fack;
extern int sysctl_tcp_reordering;
extern int sysctl_tcp_max_reordering;
extern int sysctl_tcp_dsack;
extern long sysctl_tcp_mem[3];
extern int sysctl_tcp_wmem[3];
extern int sysctl_tcp_rmem[3];
extern int sysctl_tcp_app_win;
extern int sysctl_tcp_adv_win_scale;
extern int sysctl_tcp_tw_reuse;
extern int sysctl_tcp_frto;
extern int sysctl_tcp_low_latency;
extern int sysctl_tcp_nometrics_save;
extern int sysctl_tcp_moderate_rcvbuf;
extern int sysctl_tcp_tso_win_divisor;
extern int sysctl_tcp_workaround_signed_windows;
extern int sysctl_tcp_slow_start_after_idle;
extern int sysctl_tcp_thin_linear_timeouts;
extern int sysctl_tcp_thin_dupack;
extern int sysctl_tcp_early_retrans;
extern int sysctl_tcp_limit_output_bytes;
extern int sysctl_tcp_challenge_ack_limit;
extern int sysctl_tcp_min_tso_segs;
extern int sysctl_tcp_min_rtt_wlen;
extern int sysctl_tcp_autocorking;
extern int sysctl_tcp_invalid_ratelimit;
extern int sysctl_tcp_pacing_ss_ratio;
extern int sysctl_tcp_pacing_ca_ratio;

extern atomic_long_t tcp_memory_allocated;
extern struct percpu_counter tcp_sockets_allocated;
extern int tcp_memory_pressure;

/* optimized version of sk_under_memory_pressure() for TCP sockets */
static inline bool tcp_under_memory_pressure(const struct sock *sk)
{
	if (mem_cgroup_sockets_enabled && sk->sk_memcg &&
	    mem_cgroup_under_socket_pressure(sk->sk_memcg))
		return true;

	return tcp_memory_pressure;
}
/*
 * The next routines deal with comparing 32 bit unsigned ints
 * and worry about wraparound (automatic with unsigned arithmetic).
 */

static inline bool before(__u32 seq1, __u32 seq2)
{
        return (__s32)(seq1-seq2) < 0;
}
#define after(seq2, seq1) 	before(seq1, seq2)

/* is s2<=s1<=s3 ? */
static inline bool between(__u32 seq1, __u32 seq2, __u32 seq3)
{
	return seq3 - seq2 >= seq1 - seq2;
}

static inline bool tcp_out_of_memory(struct sock *sk)
{
	if (sk->sk_wmem_queued > SOCK_MIN_SNDBUF &&
	    sk_memory_allocated(sk) > sk_prot_mem_limits(sk, 2))
		return true;
	return false;
}

void sk_forced_mem_schedule(struct sock *sk, int size);

static inline bool tcp_too_many_orphans(struct sock *sk, int shift)
{
	struct percpu_counter *ocp = sk->sk_prot->orphan_count;
	int orphans = percpu_counter_read_positive(ocp);

	if (orphans << shift > sysctl_tcp_max_orphans) {
		orphans = percpu_counter_sum_positive(ocp);
		if (orphans << shift > sysctl_tcp_max_orphans)
			return true;
	}
	return false;
}

bool tcp_check_oom(struct sock *sk, int shift);


extern struct proto tcp_prot;

#define TCP_INC_STATS(net, field)	SNMP_INC_STATS((net)->mib.tcp_statistics, field)
#define __TCP_INC_STATS(net, field)	__SNMP_INC_STATS((net)->mib.tcp_statistics, field)
#define TCP_DEC_STATS(net, field)	SNMP_DEC_STATS((net)->mib.tcp_statistics, field)
#define TCP_ADD_STATS(net, field, val)	SNMP_ADD_STATS((net)->mib.tcp_statistics, field, val)

void tcp_tasklet_init(void);

void tcp_v4_err(struct sk_buff *skb, u32);

void tcp_shutdown(struct sock *sk, int how);

void tcp_v4_early_demux(struct sk_buff *skb);
int tcp_v4_rcv(struct sk_buff *skb);

int tcp_v4_tw_remember_stamp(struct inet_timewait_sock *tw);
int tcp_sendmsg(struct sock *sk, struct msghdr *msg, size_t size);
int tcp_sendpage(struct sock *sk, struct page *page, int offset, size_t size,
		 int flags);
void tcp_release_cb(struct sock *sk);
void tcp_wfree(struct sk_buff *skb);
void tcp_write_timer_handler(struct sock *sk);
void tcp_delack_timer_handler(struct sock *sk);
int tcp_ioctl(struct sock *sk, int cmd, unsigned long arg);
int tcp_rcv_state_process(struct sock *sk, struct sk_buff *skb);
void tcp_rcv_established(struct sock *sk, struct sk_buff *skb,
			 const struct tcphdr *th, unsigned int len);
void tcp_rcv_space_adjust(struct sock *sk);
int tcp_twsk_unique(struct sock *sk, struct sock *sktw, void *twp);
void tcp_twsk_destructor(struct sock *sk);
ssize_t tcp_splice_read(struct socket *sk, loff_t *ppos,
			struct pipe_inode_info *pipe, size_t len,
			unsigned int flags);

static inline void tcp_dec_quickack_mode(struct sock *sk,
					 const unsigned int pkts)
{
	struct inet_connection_sock *icsk = inet_csk(sk);

	if (icsk->icsk_ack.quick) {
		if (pkts >= icsk->icsk_ack.quick) {
			icsk->icsk_ack.quick = 0;
			/* Leaving quickack mode we deflate ATO. */
			icsk->icsk_ack.ato   = TCP_ATO_MIN;
		} else
			icsk->icsk_ack.quick -= pkts;
	}
}

#define	TCP_ECN_OK		1
#define	TCP_ECN_QUEUE_CWR	2
#define	TCP_ECN_DEMAND_CWR	4
#define	TCP_ECN_SEEN		8

enum tcp_tw_status {
	TCP_TW_SUCCESS = 0,
	TCP_TW_RST = 1,
	TCP_TW_ACK = 2,
	TCP_TW_SYN = 3
};


enum tcp_tw_status tcp_timewait_state_process(struct inet_timewait_sock *tw,
					      struct sk_buff *skb,
					      const struct tcphdr *th);
struct sock *tcp_check_req(struct sock *sk, struct sk_buff *skb,
			   struct request_sock *req, bool fastopen);
int tcp_child_process(struct sock *parent, struct sock *child,
		      struct sk_buff *skb);
void tcp_enter_loss(struct sock *sk);
void tcp_clear_retrans(struct tcp_sock *tp);
void tcp_update_metrics(struct sock *sk);
void tcp_init_metrics(struct sock *sk);
void tcp_metrics_init(void);
bool tcp_peer_is_proven(struct request_sock *req, struct dst_entry *dst,
			bool paws_check, bool timestamps);
bool tcp_remember_stamp(struct sock *sk);
bool tcp_tw_remember_stamp(struct inet_timewait_sock *tw);
void tcp_fetch_timewait_stamp(struct sock *sk, struct dst_entry *dst);
void tcp_disable_fack(struct tcp_sock *tp);
void tcp_close(struct sock *sk, long timeout);
void tcp_init_sock(struct sock *sk);
unsigned int tcp_poll(struct file *file, struct socket *sock,
		      struct poll_table_struct *wait);
int tcp_getsockopt(struct sock *sk, int level, int optname,
		   char __user *optval, int __user *optlen);
int tcp_setsockopt(struct sock *sk, int level, int optname,
		   char __user *optval, unsigned int optlen);
int compat_tcp_getsockopt(struct sock *sk, int level, int optname,
			  char __user *optval, int __user *optlen);
int compat_tcp_setsockopt(struct sock *sk, int level, int optname,
			  char __user *optval, unsigned int optlen);
void tcp_set_keepalive(struct sock *sk, int val);
void tcp_syn_ack_timeout(const struct request_sock *req);
int tcp_recvmsg(struct sock *sk, struct msghdr *msg, size_t len, int nonblock,
		int flags, int *addr_len);
void tcp_parse_options(const struct sk_buff *skb,
		       struct tcp_options_received *opt_rx,
		       int estab, struct tcp_fastopen_cookie *foc);
const u8 *tcp_parse_md5sig_option(const struct tcphdr *th);

/*
 *	TCP v4 functions exported for the inet6 API
 */

void tcp_v4_send_check(struct sock *sk, struct sk_buff *skb);
void tcp_v4_mtu_reduced(struct sock *sk);
void tcp_req_err(struct sock *sk, u32 seq, bool abort);
int tcp_v4_conn_request(struct sock *sk, struct sk_buff *skb);
struct sock *tcp_create_openreq_child(const struct sock *sk,
				      struct request_sock *req,
				      struct sk_buff *skb);
void tcp_ca_openreq_child(struct sock *sk, const struct dst_entry *dst);
struct sock *tcp_v4_syn_recv_sock(const struct sock *sk, struct sk_buff *skb,
				  struct request_sock *req,
				  struct dst_entry *dst,
				  struct request_sock *req_unhash,
				  bool *own_req);
int tcp_v4_do_rcv(struct sock *sk, struct sk_buff *skb);
int tcp_v4_connect(struct sock *sk, struct sockaddr *uaddr, int addr_len);
int tcp_connect(struct sock *sk);
enum tcp_synack_type {
	TCP_SYNACK_NORMAL,
	TCP_SYNACK_FASTOPEN,
	TCP_SYNACK_COOKIE,
};
struct sk_buff *tcp_make_synack(const struct sock *sk, struct dst_entry *dst,
				struct request_sock *req,
				struct tcp_fastopen_cookie *foc,
				enum tcp_synack_type synack_type);
int tcp_disconnect(struct sock *sk, int flags);

void tcp_finish_connect(struct sock *sk, struct sk_buff *skb);
int tcp_send_rcvq(struct sock *sk, struct msghdr *msg, size_t size);
void inet_sk_rx_dst_set(struct sock *sk, const struct sk_buff *skb);

/* From syncookies.c */
struct sock *tcp_get_cookie_sock(struct sock *sk, struct sk_buff *skb,
				 struct request_sock *req,
				 struct dst_entry *dst);
int __cookie_v4_check(const struct iphdr *iph, const struct tcphdr *th,
		      u32 cookie);
struct sock *cookie_v4_check(struct sock *sk, struct sk_buff *skb);
#ifdef CONFIG_SYN_COOKIES

/* Syncookies use a monotonic timer which increments every 60 seconds.
 * This counter is used both as a hash input and partially encoded into
 * the cookie value.  A cookie is only validated further if the delta
 * between the current counter value and the encoded one is less than this,
 * i.e. a sent cookie is valid only at most for 2*60 seconds (or less if
 * the counter advances immediately after a cookie is generated).
 */
#define MAX_SYNCOOKIE_AGE	2
#define TCP_SYNCOOKIE_PERIOD	(60 * HZ)
#define TCP_SYNCOOKIE_VALID	(MAX_SYNCOOKIE_AGE * TCP_SYNCOOKIE_PERIOD)

/* syncookies: remember time of last synqueue overflow
 * But do not dirty this field too often (once per second is enough)
 * It is racy as we do not hold a lock, but race is very minor.
 */
static inline void tcp_synq_overflow(const struct sock *sk)
{
	unsigned long last_overflow = tcp_sk(sk)->rx_opt.ts_recent_stamp;
	unsigned long now = jiffies;

	if (time_after(now, last_overflow + HZ))
		tcp_sk(sk)->rx_opt.ts_recent_stamp = now;
}

/* syncookies: no recent synqueue overflow on this listening socket? */
static inline bool tcp_synq_no_recent_overflow(const struct sock *sk)
{
	unsigned long last_overflow = tcp_sk(sk)->rx_opt.ts_recent_stamp;

	return time_after(jiffies, last_overflow + TCP_SYNCOOKIE_VALID);
}

static inline u32 tcp_cookie_time(void)
{
	u64 val = get_jiffies_64();

	do_div(val, TCP_SYNCOOKIE_PERIOD);
	return val;
}

u32 __cookie_v4_init_sequence(const struct iphdr *iph, const struct tcphdr *th,
			      u16 *mssp);
__u32 cookie_v4_init_sequence(const struct sk_buff *skb, __u16 *mss);
__u32 cookie_init_timestamp(struct request_sock *req);
bool cookie_timestamp_decode(struct tcp_options_received *opt);
bool cookie_ecn_ok(const struct tcp_options_received *opt,
		   const struct net *net, const struct dst_entry *dst);

/* From net/ipv6/syncookies.c */
int __cookie_v6_check(const struct ipv6hdr *iph, const struct tcphdr *th,
		      u32 cookie);
struct sock *cookie_v6_check(struct sock *sk, struct sk_buff *skb);

u32 __cookie_v6_init_sequence(const struct ipv6hdr *iph,
			      const struct tcphdr *th, u16 *mssp);
__u32 cookie_v6_init_sequence(const struct sk_buff *skb, __u16 *mss);
#endif
/* tcp_output.c */

u32 tcp_tso_autosize(const struct sock *sk, unsigned int mss_now,
		     int min_tso_segs);
void __tcp_push_pending_frames(struct sock *sk, unsigned int cur_mss,
			       int nonagle);
bool tcp_may_send_now(struct sock *sk);
int __tcp_retransmit_skb(struct sock *sk, struct sk_buff *skb, int segs);
int tcp_retransmit_skb(struct sock *sk, struct sk_buff *skb, int segs);
void tcp_retransmit_timer(struct sock *sk);
void tcp_xmit_retransmit_queue(struct sock *);
void tcp_simple_retransmit(struct sock *);
int tcp_trim_head(struct sock *, struct sk_buff *, u32);
int tcp_fragment(struct sock *, struct sk_buff *, u32, unsigned int, gfp_t);

void tcp_send_probe0(struct sock *);
void tcp_send_partial(struct sock *);
int tcp_write_wakeup(struct sock *, int mib);
void tcp_send_fin(struct sock *sk);
void tcp_send_active_reset(struct sock *sk, gfp_t priority);
int tcp_send_synack(struct sock *);
void tcp_push_one(struct sock *, unsigned int mss_now);
void tcp_send_ack(struct sock *sk);
void tcp_send_delayed_ack(struct sock *sk);
void tcp_send_loss_probe(struct sock *sk);
bool tcp_schedule_loss_probe(struct sock *sk);
void tcp_skb_collapse_tstamp(struct sk_buff *skb,
			     const struct sk_buff *next_skb);

/* tcp_input.c */
void tcp_resume_early_retransmit(struct sock *sk);
void tcp_rearm_rto(struct sock *sk);
void tcp_synack_rtt_meas(struct sock *sk, struct request_sock *req);
void tcp_reset(struct sock *sk);
void tcp_skb_mark_lost_uncond_verify(struct tcp_sock *tp, struct sk_buff *skb);
void tcp_fin(struct sock *sk);

/* tcp_timer.c */
void tcp_init_xmit_timers(struct sock *);
static inline void tcp_clear_xmit_timers(struct sock *sk)
{
	inet_csk_clear_xmit_timers(sk);
}

unsigned int tcp_sync_mss(struct sock *sk, u32 pmtu);
unsigned int tcp_current_mss(struct sock *sk);

/* Bound MSS / TSO packet size with the half of the window */
static inline int tcp_bound_to_half_wnd(struct tcp_sock *tp, int pktsize)
{
	int cutoff;

	/* When peer uses tiny windows, there is no use in packetizing
	 * to sub-MSS pieces for the sake of SWS or making sure there
	 * are enough packets in the pipe for fast recovery.
	 *
	 * On the other hand, for extremely large MSS devices, handling
	 * smaller than MSS windows in this way does make sense.
	 */
	if (tp->max_window > TCP_MSS_DEFAULT)
		cutoff = (tp->max_window >> 1);
	else
		cutoff = tp->max_window;

	if (cutoff && pktsize > cutoff)
		return max_t(int, cutoff, 68U - tp->tcp_header_len);
	else
		return pktsize;
}

/* tcp.c */
void tcp_get_info(struct sock *, struct tcp_info *);

/* Read 'sendfile()'-style from a TCP socket */
int tcp_read_sock(struct sock *sk, read_descriptor_t *desc,
		  sk_read_actor_t recv_actor);

void tcp_initialize_rcv_mss(struct sock *sk);

int tcp_mtu_to_mss(struct sock *sk, int pmtu);
int tcp_mss_to_mtu(struct sock *sk, int mss);
void tcp_mtup_init(struct sock *sk);
void tcp_init_buffer_space(struct sock *sk);

static inline void tcp_bound_rto(const struct sock *sk)
{
	if (inet_csk(sk)->icsk_rto > TCP_RTO_MAX)
		inet_csk(sk)->icsk_rto = TCP_RTO_MAX;
}

static inline u32 __tcp_set_rto(const struct tcp_sock *tp)
{
	return usecs_to_jiffies((tp->srtt_us >> 3) + tp->rttvar_us);
}

static inline void __tcp_fast_path_on(struct tcp_sock *tp, u32 snd_wnd)
{
	tp->pred_flags = htonl((tp->tcp_header_len << 26) |
			       ntohl(TCP_FLAG_ACK) |
			       snd_wnd);
}

static inline void tcp_fast_path_on(struct tcp_sock *tp)
{
	__tcp_fast_path_on(tp, tp->snd_wnd >> tp->rx_opt.snd_wscale);
}

static inline void tcp_fast_path_check(struct sock *sk)
{
	struct tcp_sock *tp = tcp_sk(sk);

	if (RB_EMPTY_ROOT(&tp->out_of_order_queue) &&
	    tp->rcv_wnd &&
	    atomic_read(&sk->sk_rmem_alloc) < sk->sk_rcvbuf &&
	    !tp->urg_data)
		tcp_fast_path_on(tp);
}

/* Compute the actual rto_min value */
static inline u32 tcp_rto_min(struct sock *sk)
{
	const struct dst_entry *dst = __sk_dst_get(sk);
	u32 rto_min = TCP_RTO_MIN;

	if (dst && dst_metric_locked(dst, RTAX_RTO_MIN))
		rto_min = dst_metric_rtt(dst, RTAX_RTO_MIN);
	return rto_min;
}

static inline u32 tcp_rto_min_us(struct sock *sk)
{
	return jiffies_to_usecs(tcp_rto_min(sk));
}

static inline bool tcp_ca_dst_locked(const struct dst_entry *dst)
{
	return dst_metric_locked(dst, RTAX_CC_ALGO);
}

/* Minimum RTT in usec. ~0 means not available. */
static inline u32 tcp_min_rtt(const struct tcp_sock *tp)
{
	return minmax_get(&tp->rtt_min);
}

/* Compute the actual receive window we are currently advertising.
 * Rcv_nxt can be after the window if our peer push more data
 * than the offered window.
 */
static inline u32 tcp_receive_window(const struct tcp_sock *tp)
{
	s32 win = tp->rcv_wup + tp->rcv_wnd - tp->rcv_nxt;

	if (win < 0)
		win = 0;
	return (u32) win;
}

/* Choose a new window, without checks for shrinking, and without
 * scaling applied to the result.  The caller does these things
 * if necessary.  This is a "raw" window selection.
 */
u32 __tcp_select_window(struct sock *sk);

void tcp_send_window_probe(struct sock *sk);

/* TCP timestamps are only 32-bits, this causes a slight
 * complication on 64-bit systems since we store a snapshot
 * of jiffies in the buffer control blocks below.  We decided
 * to use only the low 32-bits of jiffies and hide the ugly
 * casts with the following macro.
 */
#define tcp_time_stamp		((__u32)(jiffies))

static inline u32 tcp_skb_timestamp(const struct sk_buff *skb)
{
	return skb->skb_mstamp.stamp_jiffies;
}


#define tcp_flag_byte(th) (((u_int8_t *)th)[13])

#define TCPHDR_FIN 0x01
#define TCPHDR_SYN 0x02
#define TCPHDR_RST 0x04
#define TCPHDR_PSH 0x08
#define TCPHDR_ACK 0x10
#define TCPHDR_URG 0x20
#define TCPHDR_ECE 0x40
#define TCPHDR_CWR 0x80

#define TCPHDR_SYN_ECN	(TCPHDR_SYN | TCPHDR_ECE | TCPHDR_CWR)

/* This is what the send packet queuing engine uses to pass
 * TCP per-packet control information to the transmission code.
 * We also store the host-order sequence numbers in here too.
 * This is 44 bytes if IPV6 is enabled.
 * If this grows please adjust skbuff.h:skbuff->cb[xxx] size appropriately.
 */
struct tcp_skb_cb {
	__u32		seq;		/* Starting sequence number	*/
	__u32		end_seq;	/* SEQ + FIN + SYN + datalen	*/
	union {
		/* Note : tcp_tw_isn is used in input path only
		 *	  (isn chosen by tcp_timewait_state_process())
		 *
		 * 	  tcp_gso_segs/size are used in write queue only,
		 *	  cf tcp_skb_pcount()/tcp_skb_mss()
		 */
		__u32		tcp_tw_isn;
		struct {
			u16	tcp_gso_segs;
			u16	tcp_gso_size;
		};
	};
	__u8		tcp_flags;	/* TCP header flags. (tcp[13])	*/

	__u8		sacked;		/* State flags for SACK/FACK.	*/
#define TCPCB_SACKED_ACKED	0x01	/* SKB ACK'd by a SACK block	*/
#define TCPCB_SACKED_RETRANS	0x02	/* SKB retransmitted		*/
#define TCPCB_LOST		0x04	/* SKB is lost			*/
#define TCPCB_TAGBITS		0x07	/* All tag bits			*/
#define TCPCB_REPAIRED		0x10	/* SKB repaired (no skb_mstamp)	*/
#define TCPCB_EVER_RETRANS	0x80	/* Ever retransmitted frame	*/
#define TCPCB_RETRANS		(TCPCB_SACKED_RETRANS|TCPCB_EVER_RETRANS| \
				TCPCB_REPAIRED)

	__u8		ip_dsfield;	/* IPv4 tos or IPv6 dsfield	*/
	__u8		txstamp_ack:1,	/* Record TX timestamp for ack? */
			eor:1,		/* Is skb MSG_EOR marked? */
			unused:6;
	__u32		ack_seq;	/* Sequence number ACK'd	*/
	union {
		struct {
			/* There is space for up to 24 bytes */
			__u32 in_flight:30,/* Bytes in flight at transmit */
			      is_app_limited:1, /* cwnd not fully used? */
			      unused:1;
			/* pkts S/ACKed so far upon tx of skb, incl retrans: */
			__u32 delivered;
			/* start of send pipeline phase */
			struct skb_mstamp first_tx_mstamp;
			/* when we reached the "delivered" count */
			struct skb_mstamp delivered_mstamp;
		} tx;   /* only used for outgoing skbs */
		union {
			struct inet_skb_parm	h4;
#if IS_ENABLED(CONFIG_IPV6)
			struct inet6_skb_parm	h6;
#endif
		} header;	/* For incoming skbs */
	};
};

#define TCP_SKB_CB(__skb)	((struct tcp_skb_cb *)&((__skb)->cb[0]))


#if IS_ENABLED(CONFIG_IPV6)
/* This is the variant of inet6_iif() that must be used by TCP,
 * as TCP moves IP6CB into a different location in skb->cb[]
 */
static inline int tcp_v6_iif(const struct sk_buff *skb)
{
	bool l3_slave = ipv6_l3mdev_skb(TCP_SKB_CB(skb)->header.h6.flags);

	return l3_slave ? skb->skb_iif : TCP_SKB_CB(skb)->header.h6.iif;
}
#endif

/* TCP_SKB_CB reference means this can not be used from early demux */
static inline bool inet_exact_dif_match(struct net *net, struct sk_buff *skb)
{
#if IS_ENABLED(CONFIG_NET_L3_MASTER_DEV)
	if (!net->ipv4.sysctl_tcp_l3mdev_accept &&
<<<<<<< HEAD
	    ipv4_l3mdev_skb(TCP_SKB_CB(skb)->header.h4.flags))
=======
	    skb && ipv4_l3mdev_skb(TCP_SKB_CB(skb)->header.h4.flags))
>>>>>>> a5de5b74
		return true;
#endif
	return false;
}

/* Due to TSO, an SKB can be composed of multiple actual
 * packets.  To keep these tracked properly, we use this.
 */
static inline int tcp_skb_pcount(const struct sk_buff *skb)
{
	return TCP_SKB_CB(skb)->tcp_gso_segs;
}

static inline void tcp_skb_pcount_set(struct sk_buff *skb, int segs)
{
	TCP_SKB_CB(skb)->tcp_gso_segs = segs;
}

static inline void tcp_skb_pcount_add(struct sk_buff *skb, int segs)
{
	TCP_SKB_CB(skb)->tcp_gso_segs += segs;
}

/* This is valid iff skb is in write queue and tcp_skb_pcount() > 1. */
static inline int tcp_skb_mss(const struct sk_buff *skb)
{
	return TCP_SKB_CB(skb)->tcp_gso_size;
}

static inline bool tcp_skb_can_collapse_to(const struct sk_buff *skb)
{
	return likely(!TCP_SKB_CB(skb)->eor);
}

/* Events passed to congestion control interface */
enum tcp_ca_event {
	CA_EVENT_TX_START,	/* first transmit when no packets in flight */
	CA_EVENT_CWND_RESTART,	/* congestion window restart */
	CA_EVENT_COMPLETE_CWR,	/* end of congestion recovery */
	CA_EVENT_LOSS,		/* loss timeout */
	CA_EVENT_ECN_NO_CE,	/* ECT set, but not CE marked */
	CA_EVENT_ECN_IS_CE,	/* received CE marked IP packet */
	CA_EVENT_DELAYED_ACK,	/* Delayed ack is sent */
	CA_EVENT_NON_DELAYED_ACK,
};

/* Information about inbound ACK, passed to cong_ops->in_ack_event() */
enum tcp_ca_ack_event_flags {
	CA_ACK_SLOWPATH		= (1 << 0),	/* In slow path processing */
	CA_ACK_WIN_UPDATE	= (1 << 1),	/* ACK updated window */
	CA_ACK_ECE		= (1 << 2),	/* ECE bit is set on ack */
};

/*
 * Interface for adding new TCP congestion control handlers
 */
#define TCP_CA_NAME_MAX	16
#define TCP_CA_MAX	128
#define TCP_CA_BUF_MAX	(TCP_CA_NAME_MAX*TCP_CA_MAX)

#define TCP_CA_UNSPEC	0

/* Algorithm can be set on socket without CAP_NET_ADMIN privileges */
#define TCP_CONG_NON_RESTRICTED 0x1
/* Requires ECN/ECT set on all packets */
#define TCP_CONG_NEEDS_ECN	0x2

union tcp_cc_info;

struct ack_sample {
	u32 pkts_acked;
	s32 rtt_us;
	u32 in_flight;
};

/* A rate sample measures the number of (original/retransmitted) data
 * packets delivered "delivered" over an interval of time "interval_us".
 * The tcp_rate.c code fills in the rate sample, and congestion
 * control modules that define a cong_control function to run at the end
 * of ACK processing can optionally chose to consult this sample when
 * setting cwnd and pacing rate.
 * A sample is invalid if "delivered" or "interval_us" is negative.
 */
struct rate_sample {
	struct	skb_mstamp prior_mstamp; /* starting timestamp for interval */
	u32  prior_delivered;	/* tp->delivered at "prior_mstamp" */
	s32  delivered;		/* number of packets delivered over interval */
	long interval_us;	/* time for tp->delivered to incr "delivered" */
	long rtt_us;		/* RTT of last (S)ACKed packet (or -1) */
	int  losses;		/* number of packets marked lost upon ACK */
	u32  acked_sacked;	/* number of packets newly (S)ACKed upon ACK */
	u32  prior_in_flight;	/* in flight before this ACK */
	bool is_app_limited;	/* is sample from packet with bubble in pipe? */
	bool is_retrans;	/* is sample from retransmission? */
};

struct tcp_congestion_ops {
	struct list_head	list;
	u32 key;
	u32 flags;

	/* initialize private data (optional) */
	void (*init)(struct sock *sk);
	/* cleanup private data  (optional) */
	void (*release)(struct sock *sk);

	/* return slow start threshold (required) */
	u32 (*ssthresh)(struct sock *sk);
	/* do new cwnd calculation (required) */
	void (*cong_avoid)(struct sock *sk, u32 ack, u32 acked);
	/* call before changing ca_state (optional) */
	void (*set_state)(struct sock *sk, u8 new_state);
	/* call when cwnd event occurs (optional) */
	void (*cwnd_event)(struct sock *sk, enum tcp_ca_event ev);
	/* call when ack arrives (optional) */
	void (*in_ack_event)(struct sock *sk, u32 flags);
	/* new value of cwnd after loss (optional) */
	u32  (*undo_cwnd)(struct sock *sk);
	/* hook for packet ack accounting (optional) */
	void (*pkts_acked)(struct sock *sk, const struct ack_sample *sample);
	/* suggest number of segments for each skb to transmit (optional) */
	u32 (*tso_segs_goal)(struct sock *sk);
	/* returns the multiplier used in tcp_sndbuf_expand (optional) */
	u32 (*sndbuf_expand)(struct sock *sk);
	/* call when packets are delivered to update cwnd and pacing rate,
	 * after all the ca_state processing. (optional)
	 */
	void (*cong_control)(struct sock *sk, const struct rate_sample *rs);
	/* get info for inet_diag (optional) */
	size_t (*get_info)(struct sock *sk, u32 ext, int *attr,
			   union tcp_cc_info *info);

	char 		name[TCP_CA_NAME_MAX];
	struct module 	*owner;
};

int tcp_register_congestion_control(struct tcp_congestion_ops *type);
void tcp_unregister_congestion_control(struct tcp_congestion_ops *type);

void tcp_assign_congestion_control(struct sock *sk);
void tcp_init_congestion_control(struct sock *sk);
void tcp_cleanup_congestion_control(struct sock *sk);
int tcp_set_default_congestion_control(const char *name);
void tcp_get_default_congestion_control(char *name);
void tcp_get_available_congestion_control(char *buf, size_t len);
void tcp_get_allowed_congestion_control(char *buf, size_t len);
int tcp_set_allowed_congestion_control(char *allowed);
int tcp_set_congestion_control(struct sock *sk, const char *name);
u32 tcp_slow_start(struct tcp_sock *tp, u32 acked);
void tcp_cong_avoid_ai(struct tcp_sock *tp, u32 w, u32 acked);

u32 tcp_reno_ssthresh(struct sock *sk);
void tcp_reno_cong_avoid(struct sock *sk, u32 ack, u32 acked);
extern struct tcp_congestion_ops tcp_reno;

struct tcp_congestion_ops *tcp_ca_find_key(u32 key);
u32 tcp_ca_get_key_by_name(const char *name, bool *ecn_ca);
#ifdef CONFIG_INET
char *tcp_ca_get_name_by_key(u32 key, char *buffer);
#else
static inline char *tcp_ca_get_name_by_key(u32 key, char *buffer)
{
	return NULL;
}
#endif

static inline bool tcp_ca_needs_ecn(const struct sock *sk)
{
	const struct inet_connection_sock *icsk = inet_csk(sk);

	return icsk->icsk_ca_ops->flags & TCP_CONG_NEEDS_ECN;
}

static inline void tcp_set_ca_state(struct sock *sk, const u8 ca_state)
{
	struct inet_connection_sock *icsk = inet_csk(sk);

	if (icsk->icsk_ca_ops->set_state)
		icsk->icsk_ca_ops->set_state(sk, ca_state);
	icsk->icsk_ca_state = ca_state;
}

static inline void tcp_ca_event(struct sock *sk, const enum tcp_ca_event event)
{
	const struct inet_connection_sock *icsk = inet_csk(sk);

	if (icsk->icsk_ca_ops->cwnd_event)
		icsk->icsk_ca_ops->cwnd_event(sk, event);
}

/* From tcp_rate.c */
void tcp_rate_skb_sent(struct sock *sk, struct sk_buff *skb);
void tcp_rate_skb_delivered(struct sock *sk, struct sk_buff *skb,
			    struct rate_sample *rs);
void tcp_rate_gen(struct sock *sk, u32 delivered, u32 lost,
		  struct skb_mstamp *now, struct rate_sample *rs);
void tcp_rate_check_app_limited(struct sock *sk);

/* These functions determine how the current flow behaves in respect of SACK
 * handling. SACK is negotiated with the peer, and therefore it can vary
 * between different flows.
 *
 * tcp_is_sack - SACK enabled
 * tcp_is_reno - No SACK
 * tcp_is_fack - FACK enabled, implies SACK enabled
 */
static inline int tcp_is_sack(const struct tcp_sock *tp)
{
	return tp->rx_opt.sack_ok;
}

static inline bool tcp_is_reno(const struct tcp_sock *tp)
{
	return !tcp_is_sack(tp);
}

static inline bool tcp_is_fack(const struct tcp_sock *tp)
{
	return tp->rx_opt.sack_ok & TCP_FACK_ENABLED;
}

static inline void tcp_enable_fack(struct tcp_sock *tp)
{
	tp->rx_opt.sack_ok |= TCP_FACK_ENABLED;
}

/* TCP early-retransmit (ER) is similar to but more conservative than
 * the thin-dupack feature.  Enable ER only if thin-dupack is disabled.
 */
static inline void tcp_enable_early_retrans(struct tcp_sock *tp)
{
	struct net *net = sock_net((struct sock *)tp);

	tp->do_early_retrans = sysctl_tcp_early_retrans &&
		sysctl_tcp_early_retrans < 4 && !sysctl_tcp_thin_dupack &&
		net->ipv4.sysctl_tcp_reordering == 3;
}

static inline void tcp_disable_early_retrans(struct tcp_sock *tp)
{
	tp->do_early_retrans = 0;
}

static inline unsigned int tcp_left_out(const struct tcp_sock *tp)
{
	return tp->sacked_out + tp->lost_out;
}

/* This determines how many packets are "in the network" to the best
 * of our knowledge.  In many cases it is conservative, but where
 * detailed information is available from the receiver (via SACK
 * blocks etc.) we can make more aggressive calculations.
 *
 * Use this for decisions involving congestion control, use just
 * tp->packets_out to determine if the send queue is empty or not.
 *
 * Read this equation as:
 *
 *	"Packets sent once on transmission queue" MINUS
 *	"Packets left network, but not honestly ACKed yet" PLUS
 *	"Packets fast retransmitted"
 */
static inline unsigned int tcp_packets_in_flight(const struct tcp_sock *tp)
{
	return tp->packets_out - tcp_left_out(tp) + tp->retrans_out;
}

#define TCP_INFINITE_SSTHRESH	0x7fffffff

static inline bool tcp_in_slow_start(const struct tcp_sock *tp)
{
	return tp->snd_cwnd < tp->snd_ssthresh;
}

static inline bool tcp_in_initial_slowstart(const struct tcp_sock *tp)
{
	return tp->snd_ssthresh >= TCP_INFINITE_SSTHRESH;
}

static inline bool tcp_in_cwnd_reduction(const struct sock *sk)
{
	return (TCPF_CA_CWR | TCPF_CA_Recovery) &
	       (1 << inet_csk(sk)->icsk_ca_state);
}

/* If cwnd > ssthresh, we may raise ssthresh to be half-way to cwnd.
 * The exception is cwnd reduction phase, when cwnd is decreasing towards
 * ssthresh.
 */
static inline __u32 tcp_current_ssthresh(const struct sock *sk)
{
	const struct tcp_sock *tp = tcp_sk(sk);

	if (tcp_in_cwnd_reduction(sk))
		return tp->snd_ssthresh;
	else
		return max(tp->snd_ssthresh,
			   ((tp->snd_cwnd >> 1) +
			    (tp->snd_cwnd >> 2)));
}

/* Use define here intentionally to get WARN_ON location shown at the caller */
#define tcp_verify_left_out(tp)	WARN_ON(tcp_left_out(tp) > tp->packets_out)

void tcp_enter_cwr(struct sock *sk);
__u32 tcp_init_cwnd(const struct tcp_sock *tp, const struct dst_entry *dst);

/* The maximum number of MSS of available cwnd for which TSO defers
 * sending if not using sysctl_tcp_tso_win_divisor.
 */
static inline __u32 tcp_max_tso_deferred_mss(const struct tcp_sock *tp)
{
	return 3;
}

/* Returns end sequence number of the receiver's advertised window */
static inline u32 tcp_wnd_end(const struct tcp_sock *tp)
{
	return tp->snd_una + tp->snd_wnd;
}

/* We follow the spirit of RFC2861 to validate cwnd but implement a more
 * flexible approach. The RFC suggests cwnd should not be raised unless
 * it was fully used previously. And that's exactly what we do in
 * congestion avoidance mode. But in slow start we allow cwnd to grow
 * as long as the application has used half the cwnd.
 * Example :
 *    cwnd is 10 (IW10), but application sends 9 frames.
 *    We allow cwnd to reach 18 when all frames are ACKed.
 * This check is safe because it's as aggressive as slow start which already
 * risks 100% overshoot. The advantage is that we discourage application to
 * either send more filler packets or data to artificially blow up the cwnd
 * usage, and allow application-limited process to probe bw more aggressively.
 */
static inline bool tcp_is_cwnd_limited(const struct sock *sk)
{
	const struct tcp_sock *tp = tcp_sk(sk);

	/* If in slow start, ensure cwnd grows to twice what was ACKed. */
	if (tcp_in_slow_start(tp))
		return tp->snd_cwnd < 2 * tp->max_packets_out;

	return tp->is_cwnd_limited;
}

/* Something is really bad, we could not queue an additional packet,
 * because qdisc is full or receiver sent a 0 window.
 * We do not want to add fuel to the fire, or abort too early,
 * so make sure the timer we arm now is at least 200ms in the future,
 * regardless of current icsk_rto value (as it could be ~2ms)
 */
static inline unsigned long tcp_probe0_base(const struct sock *sk)
{
	return max_t(unsigned long, inet_csk(sk)->icsk_rto, TCP_RTO_MIN);
}

/* Variant of inet_csk_rto_backoff() used for zero window probes */
static inline unsigned long tcp_probe0_when(const struct sock *sk,
					    unsigned long max_when)
{
	u64 when = (u64)tcp_probe0_base(sk) << inet_csk(sk)->icsk_backoff;

	return (unsigned long)min_t(u64, when, max_when);
}

static inline void tcp_check_probe_timer(struct sock *sk)
{
	if (!tcp_sk(sk)->packets_out && !inet_csk(sk)->icsk_pending)
		inet_csk_reset_xmit_timer(sk, ICSK_TIME_PROBE0,
					  tcp_probe0_base(sk), TCP_RTO_MAX);
}

static inline void tcp_init_wl(struct tcp_sock *tp, u32 seq)
{
	tp->snd_wl1 = seq;
}

static inline void tcp_update_wl(struct tcp_sock *tp, u32 seq)
{
	tp->snd_wl1 = seq;
}

/*
 * Calculate(/check) TCP checksum
 */
static inline __sum16 tcp_v4_check(int len, __be32 saddr,
				   __be32 daddr, __wsum base)
{
	return csum_tcpudp_magic(saddr,daddr,len,IPPROTO_TCP,base);
}

static inline __sum16 __tcp_checksum_complete(struct sk_buff *skb)
{
	return __skb_checksum_complete(skb);
}

static inline bool tcp_checksum_complete(struct sk_buff *skb)
{
	return !skb_csum_unnecessary(skb) &&
		__tcp_checksum_complete(skb);
}

/* Prequeue for VJ style copy to user, combined with checksumming. */

static inline void tcp_prequeue_init(struct tcp_sock *tp)
{
	tp->ucopy.task = NULL;
	tp->ucopy.len = 0;
	tp->ucopy.memory = 0;
	skb_queue_head_init(&tp->ucopy.prequeue);
}

bool tcp_prequeue(struct sock *sk, struct sk_buff *skb);
bool tcp_add_backlog(struct sock *sk, struct sk_buff *skb);
int tcp_filter(struct sock *sk, struct sk_buff *skb);

#undef STATE_TRACE

#ifdef STATE_TRACE
static const char *statename[]={
	"Unused","Established","Syn Sent","Syn Recv",
	"Fin Wait 1","Fin Wait 2","Time Wait", "Close",
	"Close Wait","Last ACK","Listen","Closing"
};
#endif
void tcp_set_state(struct sock *sk, int state);

void tcp_done(struct sock *sk);

int tcp_abort(struct sock *sk, int err);

static inline void tcp_sack_reset(struct tcp_options_received *rx_opt)
{
	rx_opt->dsack = 0;
	rx_opt->num_sacks = 0;
}

u32 tcp_default_init_rwnd(u32 mss);
void tcp_cwnd_restart(struct sock *sk, s32 delta);

static inline void tcp_slow_start_after_idle_check(struct sock *sk)
{
	struct tcp_sock *tp = tcp_sk(sk);
	s32 delta;

	if (!sysctl_tcp_slow_start_after_idle || tp->packets_out)
		return;
	delta = tcp_time_stamp - tp->lsndtime;
	if (delta > inet_csk(sk)->icsk_rto)
		tcp_cwnd_restart(sk, delta);
}

/* Determine a window scaling and initial window to offer. */
void tcp_select_initial_window(int __space, __u32 mss, __u32 *rcv_wnd,
			       __u32 *window_clamp, int wscale_ok,
			       __u8 *rcv_wscale, __u32 init_rcv_wnd);

static inline int tcp_win_from_space(int space)
{
	return sysctl_tcp_adv_win_scale<=0 ?
		(space>>(-sysctl_tcp_adv_win_scale)) :
		space - (space>>sysctl_tcp_adv_win_scale);
}

/* Note: caller must be prepared to deal with negative returns */
static inline int tcp_space(const struct sock *sk)
{
	return tcp_win_from_space(sk->sk_rcvbuf -
				  atomic_read(&sk->sk_rmem_alloc));
}

static inline int tcp_full_space(const struct sock *sk)
{
	return tcp_win_from_space(sk->sk_rcvbuf);
}

extern void tcp_openreq_init_rwin(struct request_sock *req,
				  const struct sock *sk_listener,
				  const struct dst_entry *dst);

void tcp_enter_memory_pressure(struct sock *sk);

static inline int keepalive_intvl_when(const struct tcp_sock *tp)
{
	struct net *net = sock_net((struct sock *)tp);

	return tp->keepalive_intvl ? : net->ipv4.sysctl_tcp_keepalive_intvl;
}

static inline int keepalive_time_when(const struct tcp_sock *tp)
{
	struct net *net = sock_net((struct sock *)tp);

	return tp->keepalive_time ? : net->ipv4.sysctl_tcp_keepalive_time;
}

static inline int keepalive_probes(const struct tcp_sock *tp)
{
	struct net *net = sock_net((struct sock *)tp);

	return tp->keepalive_probes ? : net->ipv4.sysctl_tcp_keepalive_probes;
}

static inline u32 keepalive_time_elapsed(const struct tcp_sock *tp)
{
	const struct inet_connection_sock *icsk = &tp->inet_conn;

	return min_t(u32, tcp_time_stamp - icsk->icsk_ack.lrcvtime,
			  tcp_time_stamp - tp->rcv_tstamp);
}

static inline int tcp_fin_time(const struct sock *sk)
{
	int fin_timeout = tcp_sk(sk)->linger2 ? : sock_net(sk)->ipv4.sysctl_tcp_fin_timeout;
	const int rto = inet_csk(sk)->icsk_rto;

	if (fin_timeout < (rto << 2) - (rto >> 1))
		fin_timeout = (rto << 2) - (rto >> 1);

	return fin_timeout;
}

static inline bool tcp_paws_check(const struct tcp_options_received *rx_opt,
				  int paws_win)
{
	if ((s32)(rx_opt->ts_recent - rx_opt->rcv_tsval) <= paws_win)
		return true;
	if (unlikely(get_seconds() >= rx_opt->ts_recent_stamp + TCP_PAWS_24DAYS))
		return true;
	/*
	 * Some OSes send SYN and SYNACK messages with tsval=0 tsecr=0,
	 * then following tcp messages have valid values. Ignore 0 value,
	 * or else 'negative' tsval might forbid us to accept their packets.
	 */
	if (!rx_opt->ts_recent)
		return true;
	return false;
}

static inline bool tcp_paws_reject(const struct tcp_options_received *rx_opt,
				   int rst)
{
	if (tcp_paws_check(rx_opt, 0))
		return false;

	/* RST segments are not recommended to carry timestamp,
	   and, if they do, it is recommended to ignore PAWS because
	   "their cleanup function should take precedence over timestamps."
	   Certainly, it is mistake. It is necessary to understand the reasons
	   of this constraint to relax it: if peer reboots, clock may go
	   out-of-sync and half-open connections will not be reset.
	   Actually, the problem would be not existing if all
	   the implementations followed draft about maintaining clock
	   via reboots. Linux-2.2 DOES NOT!

	   However, we can relax time bounds for RST segments to MSL.
	 */
	if (rst && get_seconds() >= rx_opt->ts_recent_stamp + TCP_PAWS_MSL)
		return false;
	return true;
}

bool tcp_oow_rate_limited(struct net *net, const struct sk_buff *skb,
			  int mib_idx, u32 *last_oow_ack_time);

static inline void tcp_mib_init(struct net *net)
{
	/* See RFC 2012 */
	TCP_ADD_STATS(net, TCP_MIB_RTOALGORITHM, 1);
	TCP_ADD_STATS(net, TCP_MIB_RTOMIN, TCP_RTO_MIN*1000/HZ);
	TCP_ADD_STATS(net, TCP_MIB_RTOMAX, TCP_RTO_MAX*1000/HZ);
	TCP_ADD_STATS(net, TCP_MIB_MAXCONN, -1);
}

/* from STCP */
static inline void tcp_clear_retrans_hints_partial(struct tcp_sock *tp)
{
	tp->lost_skb_hint = NULL;
}

static inline void tcp_clear_all_retrans_hints(struct tcp_sock *tp)
{
	tcp_clear_retrans_hints_partial(tp);
	tp->retransmit_skb_hint = NULL;
}

union tcp_md5_addr {
	struct in_addr  a4;
#if IS_ENABLED(CONFIG_IPV6)
	struct in6_addr	a6;
#endif
};

/* - key database */
struct tcp_md5sig_key {
	struct hlist_node	node;
	u8			keylen;
	u8			family; /* AF_INET or AF_INET6 */
	union tcp_md5_addr	addr;
	u8			key[TCP_MD5SIG_MAXKEYLEN];
	struct rcu_head		rcu;
};

/* - sock block */
struct tcp_md5sig_info {
	struct hlist_head	head;
	struct rcu_head		rcu;
};

/* - pseudo header */
struct tcp4_pseudohdr {
	__be32		saddr;
	__be32		daddr;
	__u8		pad;
	__u8		protocol;
	__be16		len;
};

struct tcp6_pseudohdr {
	struct in6_addr	saddr;
	struct in6_addr daddr;
	__be32		len;
	__be32		protocol;	/* including padding */
};

union tcp_md5sum_block {
	struct tcp4_pseudohdr ip4;
#if IS_ENABLED(CONFIG_IPV6)
	struct tcp6_pseudohdr ip6;
#endif
};

/* - pool: digest algorithm, hash description and scratch buffer */
struct tcp_md5sig_pool {
	struct ahash_request	*md5_req;
	void			*scratch;
};

/* - functions */
int tcp_v4_md5_hash_skb(char *md5_hash, const struct tcp_md5sig_key *key,
			const struct sock *sk, const struct sk_buff *skb);
int tcp_md5_do_add(struct sock *sk, const union tcp_md5_addr *addr,
		   int family, const u8 *newkey, u8 newkeylen, gfp_t gfp);
int tcp_md5_do_del(struct sock *sk, const union tcp_md5_addr *addr,
		   int family);
struct tcp_md5sig_key *tcp_v4_md5_lookup(const struct sock *sk,
					 const struct sock *addr_sk);

#ifdef CONFIG_TCP_MD5SIG
struct tcp_md5sig_key *tcp_md5_do_lookup(const struct sock *sk,
					 const union tcp_md5_addr *addr,
					 int family);
#define tcp_twsk_md5_key(twsk)	((twsk)->tw_md5_key)
#else
static inline struct tcp_md5sig_key *tcp_md5_do_lookup(const struct sock *sk,
					 const union tcp_md5_addr *addr,
					 int family)
{
	return NULL;
}
#define tcp_twsk_md5_key(twsk)	NULL
#endif

bool tcp_alloc_md5sig_pool(void);

struct tcp_md5sig_pool *tcp_get_md5sig_pool(void);
static inline void tcp_put_md5sig_pool(void)
{
	local_bh_enable();
}

int tcp_md5_hash_skb_data(struct tcp_md5sig_pool *, const struct sk_buff *,
			  unsigned int header_len);
int tcp_md5_hash_key(struct tcp_md5sig_pool *hp,
		     const struct tcp_md5sig_key *key);

/* From tcp_fastopen.c */
void tcp_fastopen_cache_get(struct sock *sk, u16 *mss,
			    struct tcp_fastopen_cookie *cookie, int *syn_loss,
			    unsigned long *last_syn_loss);
void tcp_fastopen_cache_set(struct sock *sk, u16 mss,
			    struct tcp_fastopen_cookie *cookie, bool syn_lost,
			    u16 try_exp);
struct tcp_fastopen_request {
	/* Fast Open cookie. Size 0 means a cookie request */
	struct tcp_fastopen_cookie	cookie;
	struct msghdr			*data;  /* data in MSG_FASTOPEN */
	size_t				size;
	int				copied;	/* queued in tcp_connect() */
};
void tcp_free_fastopen_req(struct tcp_sock *tp);

extern struct tcp_fastopen_context __rcu *tcp_fastopen_ctx;
int tcp_fastopen_reset_cipher(void *key, unsigned int len);
void tcp_fastopen_add_skb(struct sock *sk, struct sk_buff *skb);
struct sock *tcp_try_fastopen(struct sock *sk, struct sk_buff *skb,
			      struct request_sock *req,
			      struct tcp_fastopen_cookie *foc,
			      struct dst_entry *dst);
void tcp_fastopen_init_key_once(bool publish);
#define TCP_FASTOPEN_KEY_LENGTH 16

/* Fastopen key context */
struct tcp_fastopen_context {
	struct crypto_cipher	*tfm;
	__u8			key[TCP_FASTOPEN_KEY_LENGTH];
	struct rcu_head		rcu;
};

/* write queue abstraction */
static inline void tcp_write_queue_purge(struct sock *sk)
{
	struct sk_buff *skb;

	while ((skb = __skb_dequeue(&sk->sk_write_queue)) != NULL)
		sk_wmem_free_skb(sk, skb);
	sk_mem_reclaim(sk);
	tcp_clear_all_retrans_hints(tcp_sk(sk));
}

static inline struct sk_buff *tcp_write_queue_head(const struct sock *sk)
{
	return skb_peek(&sk->sk_write_queue);
}

static inline struct sk_buff *tcp_write_queue_tail(const struct sock *sk)
{
	return skb_peek_tail(&sk->sk_write_queue);
}

static inline struct sk_buff *tcp_write_queue_next(const struct sock *sk,
						   const struct sk_buff *skb)
{
	return skb_queue_next(&sk->sk_write_queue, skb);
}

static inline struct sk_buff *tcp_write_queue_prev(const struct sock *sk,
						   const struct sk_buff *skb)
{
	return skb_queue_prev(&sk->sk_write_queue, skb);
}

#define tcp_for_write_queue(skb, sk)					\
	skb_queue_walk(&(sk)->sk_write_queue, skb)

#define tcp_for_write_queue_from(skb, sk)				\
	skb_queue_walk_from(&(sk)->sk_write_queue, skb)

#define tcp_for_write_queue_from_safe(skb, tmp, sk)			\
	skb_queue_walk_from_safe(&(sk)->sk_write_queue, skb, tmp)

static inline struct sk_buff *tcp_send_head(const struct sock *sk)
{
	return sk->sk_send_head;
}

static inline bool tcp_skb_is_last(const struct sock *sk,
				   const struct sk_buff *skb)
{
	return skb_queue_is_last(&sk->sk_write_queue, skb);
}

static inline void tcp_advance_send_head(struct sock *sk, const struct sk_buff *skb)
{
	if (tcp_skb_is_last(sk, skb))
		sk->sk_send_head = NULL;
	else
		sk->sk_send_head = tcp_write_queue_next(sk, skb);
}

static inline void tcp_check_send_head(struct sock *sk, struct sk_buff *skb_unlinked)
{
	if (sk->sk_send_head == skb_unlinked)
		sk->sk_send_head = NULL;
	if (tcp_sk(sk)->highest_sack == skb_unlinked)
		tcp_sk(sk)->highest_sack = NULL;
}

static inline void tcp_init_send_head(struct sock *sk)
{
	sk->sk_send_head = NULL;
}

static inline void __tcp_add_write_queue_tail(struct sock *sk, struct sk_buff *skb)
{
	__skb_queue_tail(&sk->sk_write_queue, skb);
}

static inline void tcp_add_write_queue_tail(struct sock *sk, struct sk_buff *skb)
{
	__tcp_add_write_queue_tail(sk, skb);

	/* Queue it, remembering where we must start sending. */
	if (sk->sk_send_head == NULL) {
		sk->sk_send_head = skb;

		if (tcp_sk(sk)->highest_sack == NULL)
			tcp_sk(sk)->highest_sack = skb;
	}
}

static inline void __tcp_add_write_queue_head(struct sock *sk, struct sk_buff *skb)
{
	__skb_queue_head(&sk->sk_write_queue, skb);
}

/* Insert buff after skb on the write queue of sk.  */
static inline void tcp_insert_write_queue_after(struct sk_buff *skb,
						struct sk_buff *buff,
						struct sock *sk)
{
	__skb_queue_after(&sk->sk_write_queue, skb, buff);
}

/* Insert new before skb on the write queue of sk.  */
static inline void tcp_insert_write_queue_before(struct sk_buff *new,
						  struct sk_buff *skb,
						  struct sock *sk)
{
	__skb_queue_before(&sk->sk_write_queue, skb, new);

	if (sk->sk_send_head == skb)
		sk->sk_send_head = new;
}

static inline void tcp_unlink_write_queue(struct sk_buff *skb, struct sock *sk)
{
	__skb_unlink(skb, &sk->sk_write_queue);
}

static inline bool tcp_write_queue_empty(struct sock *sk)
{
	return skb_queue_empty(&sk->sk_write_queue);
}

static inline void tcp_push_pending_frames(struct sock *sk)
{
	if (tcp_send_head(sk)) {
		struct tcp_sock *tp = tcp_sk(sk);

		__tcp_push_pending_frames(sk, tcp_current_mss(sk), tp->nonagle);
	}
}

/* Start sequence of the skb just after the highest skb with SACKed
 * bit, valid only if sacked_out > 0 or when the caller has ensured
 * validity by itself.
 */
static inline u32 tcp_highest_sack_seq(struct tcp_sock *tp)
{
	if (!tp->sacked_out)
		return tp->snd_una;

	if (tp->highest_sack == NULL)
		return tp->snd_nxt;

	return TCP_SKB_CB(tp->highest_sack)->seq;
}

static inline void tcp_advance_highest_sack(struct sock *sk, struct sk_buff *skb)
{
	tcp_sk(sk)->highest_sack = tcp_skb_is_last(sk, skb) ? NULL :
						tcp_write_queue_next(sk, skb);
}

static inline struct sk_buff *tcp_highest_sack(struct sock *sk)
{
	return tcp_sk(sk)->highest_sack;
}

static inline void tcp_highest_sack_reset(struct sock *sk)
{
	tcp_sk(sk)->highest_sack = tcp_write_queue_head(sk);
}

/* Called when old skb is about to be deleted (to be combined with new skb) */
static inline void tcp_highest_sack_combine(struct sock *sk,
					    struct sk_buff *old,
					    struct sk_buff *new)
{
	if (tcp_sk(sk)->sacked_out && (old == tcp_sk(sk)->highest_sack))
		tcp_sk(sk)->highest_sack = new;
}

/* This helper checks if socket has IP_TRANSPARENT set */
static inline bool inet_sk_transparent(const struct sock *sk)
{
	switch (sk->sk_state) {
	case TCP_TIME_WAIT:
		return inet_twsk(sk)->tw_transparent;
	case TCP_NEW_SYN_RECV:
		return inet_rsk(inet_reqsk(sk))->no_srccheck;
	}
	return inet_sk(sk)->transparent;
}

/* Determines whether this is a thin stream (which may suffer from
 * increased latency). Used to trigger latency-reducing mechanisms.
 */
static inline bool tcp_stream_is_thin(struct tcp_sock *tp)
{
	return tp->packets_out < 4 && !tcp_in_initial_slowstart(tp);
}

/* /proc */
enum tcp_seq_states {
	TCP_SEQ_STATE_LISTENING,
	TCP_SEQ_STATE_ESTABLISHED,
};

int tcp_seq_open(struct inode *inode, struct file *file);

struct tcp_seq_afinfo {
	char				*name;
	sa_family_t			family;
	const struct file_operations	*seq_fops;
	struct seq_operations		seq_ops;
};

struct tcp_iter_state {
	struct seq_net_private	p;
	sa_family_t		family;
	enum tcp_seq_states	state;
	struct sock		*syn_wait_sk;
	int			bucket, offset, sbucket, num;
	loff_t			last_pos;
};

int tcp_proc_register(struct net *net, struct tcp_seq_afinfo *afinfo);
void tcp_proc_unregister(struct net *net, struct tcp_seq_afinfo *afinfo);

extern struct request_sock_ops tcp_request_sock_ops;
extern struct request_sock_ops tcp6_request_sock_ops;

void tcp_v4_destroy_sock(struct sock *sk);

struct sk_buff *tcp_gso_segment(struct sk_buff *skb,
				netdev_features_t features);
struct sk_buff **tcp_gro_receive(struct sk_buff **head, struct sk_buff *skb);
int tcp_gro_complete(struct sk_buff *skb);

void __tcp_v4_send_check(struct sk_buff *skb, __be32 saddr, __be32 daddr);

static inline u32 tcp_notsent_lowat(const struct tcp_sock *tp)
{
	struct net *net = sock_net((struct sock *)tp);
	return tp->notsent_lowat ?: net->ipv4.sysctl_tcp_notsent_lowat;
}

static inline bool tcp_stream_memory_free(const struct sock *sk)
{
	const struct tcp_sock *tp = tcp_sk(sk);
	u32 notsent_bytes = tp->write_seq - tp->snd_nxt;

	return notsent_bytes < tcp_notsent_lowat(tp);
}

#ifdef CONFIG_PROC_FS
int tcp4_proc_init(void);
void tcp4_proc_exit(void);
#endif

int tcp_rtx_synack(const struct sock *sk, struct request_sock *req);
int tcp_conn_request(struct request_sock_ops *rsk_ops,
		     const struct tcp_request_sock_ops *af_ops,
		     struct sock *sk, struct sk_buff *skb);

/* TCP af-specific functions */
struct tcp_sock_af_ops {
#ifdef CONFIG_TCP_MD5SIG
	struct tcp_md5sig_key	*(*md5_lookup) (const struct sock *sk,
						const struct sock *addr_sk);
	int		(*calc_md5_hash)(char *location,
					 const struct tcp_md5sig_key *md5,
					 const struct sock *sk,
					 const struct sk_buff *skb);
	int		(*md5_parse)(struct sock *sk,
				     char __user *optval,
				     int optlen);
#endif
};

struct tcp_request_sock_ops {
	u16 mss_clamp;
#ifdef CONFIG_TCP_MD5SIG
	struct tcp_md5sig_key *(*req_md5_lookup)(const struct sock *sk,
						 const struct sock *addr_sk);
	int		(*calc_md5_hash) (char *location,
					  const struct tcp_md5sig_key *md5,
					  const struct sock *sk,
					  const struct sk_buff *skb);
#endif
	void (*init_req)(struct request_sock *req,
			 const struct sock *sk_listener,
			 struct sk_buff *skb);
#ifdef CONFIG_SYN_COOKIES
	__u32 (*cookie_init_seq)(const struct sk_buff *skb,
				 __u16 *mss);
#endif
	struct dst_entry *(*route_req)(const struct sock *sk, struct flowi *fl,
				       const struct request_sock *req,
				       bool *strict);
	__u32 (*init_seq)(const struct sk_buff *skb);
	int (*send_synack)(const struct sock *sk, struct dst_entry *dst,
			   struct flowi *fl, struct request_sock *req,
			   struct tcp_fastopen_cookie *foc,
			   enum tcp_synack_type synack_type);
};

#ifdef CONFIG_SYN_COOKIES
static inline __u32 cookie_init_sequence(const struct tcp_request_sock_ops *ops,
					 const struct sock *sk, struct sk_buff *skb,
					 __u16 *mss)
{
	tcp_synq_overflow(sk);
	__NET_INC_STATS(sock_net(sk), LINUX_MIB_SYNCOOKIESSENT);
	return ops->cookie_init_seq(skb, mss);
}
#else
static inline __u32 cookie_init_sequence(const struct tcp_request_sock_ops *ops,
					 const struct sock *sk, struct sk_buff *skb,
					 __u16 *mss)
{
	return 0;
}
#endif

int tcpv4_offload_init(void);

void tcp_v4_init(void);
void tcp_init(void);

/* tcp_recovery.c */

/* Flags to enable various loss recovery features. See below */
extern int sysctl_tcp_recovery;

/* Use TCP RACK to detect (some) tail and retransmit losses */
#define TCP_RACK_LOST_RETRANS  0x1

extern int tcp_rack_mark_lost(struct sock *sk);

extern void tcp_rack_advance(struct tcp_sock *tp,
			     const struct skb_mstamp *xmit_time, u8 sacked);

/*
 * Save and compile IPv4 options, return a pointer to it
 */
static inline struct ip_options_rcu *tcp_v4_save_options(struct sk_buff *skb)
{
	const struct ip_options *opt = &TCP_SKB_CB(skb)->header.h4.opt;
	struct ip_options_rcu *dopt = NULL;

	if (opt->optlen) {
		int opt_size = sizeof(*dopt) + opt->optlen;

		dopt = kmalloc(opt_size, GFP_ATOMIC);
		if (dopt && __ip_options_echo(&dopt->opt, skb, opt)) {
			kfree(dopt);
			dopt = NULL;
		}
	}
	return dopt;
}

/* locally generated TCP pure ACKs have skb->truesize == 2
 * (check tcp_send_ack() in net/ipv4/tcp_output.c )
 * This is much faster than dissecting the packet to find out.
 * (Think of GRE encapsulations, IPv4, IPv6, ...)
 */
static inline bool skb_is_tcp_pure_ack(const struct sk_buff *skb)
{
	return skb->truesize == 2;
}

static inline void skb_set_tcp_pure_ack(struct sk_buff *skb)
{
	skb->truesize = 2;
}

static inline int tcp_inq(struct sock *sk)
{
	struct tcp_sock *tp = tcp_sk(sk);
	int answ;

	if ((1 << sk->sk_state) & (TCPF_SYN_SENT | TCPF_SYN_RECV)) {
		answ = 0;
	} else if (sock_flag(sk, SOCK_URGINLINE) ||
		   !tp->urg_data ||
		   before(tp->urg_seq, tp->copied_seq) ||
		   !before(tp->urg_seq, tp->rcv_nxt)) {

		answ = tp->rcv_nxt - tp->copied_seq;

		/* Subtract 1, if FIN was received */
		if (answ && sock_flag(sk, SOCK_DONE))
			answ--;
	} else {
		answ = tp->urg_seq - tp->copied_seq;
	}

	return answ;
}

int tcp_peek_len(struct socket *sock);

static inline void tcp_segs_in(struct tcp_sock *tp, const struct sk_buff *skb)
{
	u16 segs_in;

	segs_in = max_t(u16, 1, skb_shinfo(skb)->gso_segs);
	tp->segs_in += segs_in;
	if (skb->len > tcp_hdrlen(skb))
		tp->data_segs_in += segs_in;
}

/*
 * TCP listen path runs lockless.
 * We forced "struct sock" to be const qualified to make sure
 * we don't modify one of its field by mistake.
 * Here, we increment sk_drops which is an atomic_t, so we can safely
 * make sock writable again.
 */
static inline void tcp_listendrop(const struct sock *sk)
{
	atomic_inc(&((struct sock *)sk)->sk_drops);
	__NET_INC_STATS(sock_net(sk), LINUX_MIB_LISTENDROPS);
}

#endif	/* _TCP_H */<|MERGE_RESOLUTION|>--- conflicted
+++ resolved
@@ -805,11 +805,7 @@
 {
 #if IS_ENABLED(CONFIG_NET_L3_MASTER_DEV)
 	if (!net->ipv4.sysctl_tcp_l3mdev_accept &&
-<<<<<<< HEAD
-	    ipv4_l3mdev_skb(TCP_SKB_CB(skb)->header.h4.flags))
-=======
 	    skb && ipv4_l3mdev_skb(TCP_SKB_CB(skb)->header.h4.flags))
->>>>>>> a5de5b74
 		return true;
 #endif
 	return false;
