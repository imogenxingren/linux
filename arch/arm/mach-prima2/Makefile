--- conflicted
+++ resolved
@@ -1,8 +1,4 @@
 obj-y := timer.o
-<<<<<<< HEAD
-obj-y += irq.o
-=======
->>>>>>> 9cf1c871
 obj-y += rstc.o
 obj-y += common.o
 obj-y += rtciobrg.o
