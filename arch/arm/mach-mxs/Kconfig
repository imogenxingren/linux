--- conflicted
+++ resolved
@@ -10,11 +10,6 @@
 	select ARM_AMBA
 	select ARM_CPU_SUSPEND if PM
 	select CPU_ARM926T
-<<<<<<< HEAD
-	select HAVE_CAN_FLEXCAN if CAN
-=======
-	select HAVE_PWM
->>>>>>> 56e0ef52
 	select PINCTRL_IMX28
 
 config ARCH_MXS
