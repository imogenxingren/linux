/*
 * tools/testing/selftests/kvm/lib/kvm_util.c
 *
 * Copyright (C) 2018, Google LLC.
 *
 * This work is licensed under the terms of the GNU GPL, version 2.
 */

#include "test_util.h"
#include "kvm_util.h"
#include "kvm_util_internal.h"

#include <assert.h>
#include <sys/mman.h>
#include <sys/types.h>
#include <sys/stat.h>
#include <linux/kernel.h>

#define KVM_DEV_PATH "/dev/kvm"

#define KVM_UTIL_PGS_PER_HUGEPG 512
#define KVM_UTIL_MIN_PADDR      0x2000

/* Aligns x up to the next multiple of size. Size must be a power of 2. */
static void *align(void *x, size_t size)
{
	size_t mask = size - 1;
	TEST_ASSERT(size != 0 && !(size & (size - 1)),
		    "size not a power of 2: %lu", size);
	return (void *) (((size_t) x + mask) & ~mask);
}

/* Capability
 *
 * Input Args:
 *   cap - Capability
 *
 * Output Args: None
 *
 * Return:
 *   On success, the Value corresponding to the capability (KVM_CAP_*)
 *   specified by the value of cap.  On failure a TEST_ASSERT failure
 *   is produced.
 *
 * Looks up and returns the value corresponding to the capability
 * (KVM_CAP_*) given by cap.
 */
int kvm_check_cap(long cap)
{
	int ret;
	int kvm_fd;

	kvm_fd = open(KVM_DEV_PATH, O_RDONLY);
	if (kvm_fd < 0)
		exit(KSFT_SKIP);

	ret = ioctl(kvm_fd, KVM_CHECK_EXTENSION, cap);
	TEST_ASSERT(ret != -1, "KVM_CHECK_EXTENSION IOCTL failed,\n"
		"  rc: %i errno: %i", ret, errno);

	close(kvm_fd);

	return ret;
}

<<<<<<< HEAD
=======
/* VM Enable Capability
 *
 * Input Args:
 *   vm - Virtual Machine
 *   cap - Capability
 *
 * Output Args: None
 *
 * Return: On success, 0. On failure a TEST_ASSERT failure is produced.
 *
 * Enables a capability (KVM_CAP_*) on the VM.
 */
int vm_enable_cap(struct kvm_vm *vm, struct kvm_enable_cap *cap)
{
	int ret;

	ret = ioctl(vm->fd, KVM_ENABLE_CAP, cap);
	TEST_ASSERT(ret == 0, "KVM_ENABLE_CAP IOCTL failed,\n"
		"  rc: %i errno: %i", ret, errno);

	return ret;
}

>>>>>>> f9885ef8
static void vm_open(struct kvm_vm *vm, int perm)
{
	vm->kvm_fd = open(KVM_DEV_PATH, perm);
	if (vm->kvm_fd < 0)
		exit(KSFT_SKIP);

	/* Create VM. */
	vm->fd = ioctl(vm->kvm_fd, KVM_CREATE_VM, NULL);
	TEST_ASSERT(vm->fd >= 0, "KVM_CREATE_VM ioctl failed, "
		"rc: %i errno: %i", vm->fd, errno);
}

/* VM Create
 *
 * Input Args:
 *   mode - VM Mode (e.g. VM_MODE_FLAT48PG)
 *   phy_pages - Physical memory pages
 *   perm - permission
 *
 * Output Args: None
 *
 * Return:
 *   Pointer to opaque structure that describes the created VM.
 *
 * Creates a VM with the mode specified by mode (e.g. VM_MODE_FLAT48PG).
 * When phy_pages is non-zero, a memory region of phy_pages physical pages
 * is created and mapped starting at guest physical address 0.  The file
 * descriptor to control the created VM is created with the permissions
 * given by perm (e.g. O_RDWR).
 */
struct kvm_vm *vm_create(enum vm_guest_mode mode, uint64_t phy_pages, int perm)
{
	struct kvm_vm *vm;
	int kvm_fd;

	/* Allocate memory. */
	vm = calloc(1, sizeof(*vm));
	TEST_ASSERT(vm != NULL, "Insufficent Memory");

	vm->mode = mode;
	vm_open(vm, perm);

	/* Setup mode specific traits. */
	switch (vm->mode) {
	case VM_MODE_FLAT48PG:
		vm->page_size = 0x1000;
		vm->page_shift = 12;

		/* Limit to 48-bit canonical virtual addresses. */
		vm->vpages_valid = sparsebit_alloc();
		sparsebit_set_num(vm->vpages_valid,
			0, (1ULL << (48 - 1)) >> vm->page_shift);
		sparsebit_set_num(vm->vpages_valid,
			(~((1ULL << (48 - 1)) - 1)) >> vm->page_shift,
			(1ULL << (48 - 1)) >> vm->page_shift);

		/* Limit physical addresses to 52-bits. */
		vm->max_gfn = ((1ULL << 52) >> vm->page_shift) - 1;
		break;

	default:
		TEST_ASSERT(false, "Unknown guest mode, mode: 0x%x", mode);
	}

	/* Allocate and setup memory for guest. */
	vm->vpages_mapped = sparsebit_alloc();
	if (phy_pages != 0)
		vm_userspace_mem_region_add(vm, VM_MEM_SRC_ANONYMOUS,
					    0, 0, phy_pages, 0);

	return vm;
}

/* VM Restart
 *
 * Input Args:
 *   vm - VM that has been released before
 *   perm - permission
 *
 * Output Args: None
 *
 * Reopens the file descriptors associated to the VM and reinstates the
 * global state, such as the irqchip and the memory regions that are mapped
 * into the guest.
 */
void kvm_vm_restart(struct kvm_vm *vmp, int perm)
{
	struct userspace_mem_region *region;

	vm_open(vmp, perm);
	if (vmp->has_irqchip)
		vm_create_irqchip(vmp);

	for (region = vmp->userspace_mem_region_head; region;
		region = region->next) {
		int ret = ioctl(vmp->fd, KVM_SET_USER_MEMORY_REGION, &region->region);
		TEST_ASSERT(ret == 0, "KVM_SET_USER_MEMORY_REGION IOCTL failed,\n"
			    "  rc: %i errno: %i\n"
			    "  slot: %u flags: 0x%x\n"
			    "  guest_phys_addr: 0x%lx size: 0x%lx",
			    ret, errno, region->region.slot, region->region.flags,
			    region->region.guest_phys_addr,
			    region->region.memory_size);
	}
}

void kvm_vm_get_dirty_log(struct kvm_vm *vm, int slot, void *log)
{
	struct kvm_dirty_log args = { .dirty_bitmap = log, .slot = slot };
	int ret;

	ret = ioctl(vm->fd, KVM_GET_DIRTY_LOG, &args);
	TEST_ASSERT(ret == 0, "%s: KVM_GET_DIRTY_LOG failed: %s",
		    strerror(-ret));
}

/* Userspace Memory Region Find
 *
 * Input Args:
 *   vm - Virtual Machine
 *   start - Starting VM physical address
 *   end - Ending VM physical address, inclusive.
 *
 * Output Args: None
 *
 * Return:
 *   Pointer to overlapping region, NULL if no such region.
 *
 * Searches for a region with any physical memory that overlaps with
 * any portion of the guest physical addresses from start to end
 * inclusive.  If multiple overlapping regions exist, a pointer to any
 * of the regions is returned.  Null is returned only when no overlapping
 * region exists.
 */
static struct userspace_mem_region *userspace_mem_region_find(
	struct kvm_vm *vm, uint64_t start, uint64_t end)
{
	struct userspace_mem_region *region;

	for (region = vm->userspace_mem_region_head; region;
		region = region->next) {
		uint64_t existing_start = region->region.guest_phys_addr;
		uint64_t existing_end = region->region.guest_phys_addr
			+ region->region.memory_size - 1;
		if (start <= existing_end && end >= existing_start)
			return region;
	}

	return NULL;
}

/* KVM Userspace Memory Region Find
 *
 * Input Args:
 *   vm - Virtual Machine
 *   start - Starting VM physical address
 *   end - Ending VM physical address, inclusive.
 *
 * Output Args: None
 *
 * Return:
 *   Pointer to overlapping region, NULL if no such region.
 *
 * Public interface to userspace_mem_region_find. Allows tests to look up
 * the memslot datastructure for a given range of guest physical memory.
 */
struct kvm_userspace_memory_region *
kvm_userspace_memory_region_find(struct kvm_vm *vm, uint64_t start,
				 uint64_t end)
{
	struct userspace_mem_region *region;

	region = userspace_mem_region_find(vm, start, end);
	if (!region)
		return NULL;

	return &region->region;
}

/* VCPU Find
 *
 * Input Args:
 *   vm - Virtual Machine
 *   vcpuid - VCPU ID
 *
 * Output Args: None
 *
 * Return:
 *   Pointer to VCPU structure
 *
 * Locates a vcpu structure that describes the VCPU specified by vcpuid and
 * returns a pointer to it.  Returns NULL if the VM doesn't contain a VCPU
 * for the specified vcpuid.
 */
struct vcpu *vcpu_find(struct kvm_vm *vm,
	uint32_t vcpuid)
{
	struct vcpu *vcpup;

	for (vcpup = vm->vcpu_head; vcpup; vcpup = vcpup->next) {
		if (vcpup->id == vcpuid)
			return vcpup;
	}

	return NULL;
}

/* VM VCPU Remove
 *
 * Input Args:
 *   vm - Virtual Machine
 *   vcpuid - VCPU ID
 *
 * Output Args: None
 *
 * Return: None, TEST_ASSERT failures for all error conditions
 *
 * Within the VM specified by vm, removes the VCPU given by vcpuid.
 */
static void vm_vcpu_rm(struct kvm_vm *vm, uint32_t vcpuid)
{
	struct vcpu *vcpu = vcpu_find(vm, vcpuid);
	int ret;

	ret = munmap(vcpu->state, sizeof(*vcpu->state));
	TEST_ASSERT(ret == 0, "munmap of VCPU fd failed, rc: %i "
		"errno: %i", ret, errno);
	close(vcpu->fd);
	TEST_ASSERT(ret == 0, "Close of VCPU fd failed, rc: %i "
		"errno: %i", ret, errno);

	if (vcpu->next)
		vcpu->next->prev = vcpu->prev;
	if (vcpu->prev)
		vcpu->prev->next = vcpu->next;
	else
		vm->vcpu_head = vcpu->next;
	free(vcpu);
}

void kvm_vm_release(struct kvm_vm *vmp)
{
	int ret;

	/* Free VCPUs. */
	while (vmp->vcpu_head)
		vm_vcpu_rm(vmp, vmp->vcpu_head->id);

	/* Close file descriptor for the VM. */
	ret = close(vmp->fd);
	TEST_ASSERT(ret == 0, "Close of vm fd failed,\n"
		"  vmp->fd: %i rc: %i errno: %i", vmp->fd, ret, errno);

	close(vmp->kvm_fd);
	TEST_ASSERT(ret == 0, "Close of /dev/kvm fd failed,\n"
		"  vmp->kvm_fd: %i rc: %i errno: %i", vmp->kvm_fd, ret, errno);
}

/* Destroys and frees the VM pointed to by vmp.
 */
void kvm_vm_free(struct kvm_vm *vmp)
{
	int ret;

	if (vmp == NULL)
		return;

	/* Free userspace_mem_regions. */
	while (vmp->userspace_mem_region_head) {
		struct userspace_mem_region *region
			= vmp->userspace_mem_region_head;

		region->region.memory_size = 0;
		ret = ioctl(vmp->fd, KVM_SET_USER_MEMORY_REGION,
			&region->region);
		TEST_ASSERT(ret == 0, "KVM_SET_USER_MEMORY_REGION IOCTL failed, "
			"rc: %i errno: %i", ret, errno);

		vmp->userspace_mem_region_head = region->next;
		sparsebit_free(&region->unused_phy_pages);
		ret = munmap(region->mmap_start, region->mmap_size);
		TEST_ASSERT(ret == 0, "munmap failed, rc: %i errno: %i",
			    ret, errno);

		free(region);
	}

	/* Free sparsebit arrays. */
	sparsebit_free(&vmp->vpages_valid);
	sparsebit_free(&vmp->vpages_mapped);

	kvm_vm_release(vmp);

	/* Free the structure describing the VM. */
	free(vmp);
}

/* Memory Compare, host virtual to guest virtual
 *
 * Input Args:
 *   hva - Starting host virtual address
 *   vm - Virtual Machine
 *   gva - Starting guest virtual address
 *   len - number of bytes to compare
 *
 * Output Args: None
 *
 * Input/Output Args: None
 *
 * Return:
 *   Returns 0 if the bytes starting at hva for a length of len
 *   are equal the guest virtual bytes starting at gva.  Returns
 *   a value < 0, if bytes at hva are less than those at gva.
 *   Otherwise a value > 0 is returned.
 *
 * Compares the bytes starting at the host virtual address hva, for
 * a length of len, to the guest bytes starting at the guest virtual
 * address given by gva.
 */
int kvm_memcmp_hva_gva(void *hva,
	struct kvm_vm *vm, vm_vaddr_t gva, size_t len)
{
	size_t amt;

	/* Compare a batch of bytes until either a match is found
	 * or all the bytes have been compared.
	 */
	for (uintptr_t offset = 0; offset < len; offset += amt) {
		uintptr_t ptr1 = (uintptr_t)hva + offset;

		/* Determine host address for guest virtual address
		 * at offset.
		 */
		uintptr_t ptr2 = (uintptr_t)addr_gva2hva(vm, gva + offset);

		/* Determine amount to compare on this pass.
		 * Don't allow the comparsion to cross a page boundary.
		 */
		amt = len - offset;
		if ((ptr1 >> vm->page_shift) != ((ptr1 + amt) >> vm->page_shift))
			amt = vm->page_size - (ptr1 % vm->page_size);
		if ((ptr2 >> vm->page_shift) != ((ptr2 + amt) >> vm->page_shift))
			amt = vm->page_size - (ptr2 % vm->page_size);

		assert((ptr1 >> vm->page_shift) == ((ptr1 + amt - 1) >> vm->page_shift));
		assert((ptr2 >> vm->page_shift) == ((ptr2 + amt - 1) >> vm->page_shift));

		/* Perform the comparison.  If there is a difference
		 * return that result to the caller, otherwise need
		 * to continue on looking for a mismatch.
		 */
		int ret = memcmp((void *)ptr1, (void *)ptr2, amt);
		if (ret != 0)
			return ret;
	}

	/* No mismatch found.  Let the caller know the two memory
	 * areas are equal.
	 */
	return 0;
}

/* Allocate an instance of struct kvm_cpuid2
 *
 * Input Args: None
 *
 * Output Args: None
 *
 * Return: A pointer to the allocated struct. The caller is responsible
 * for freeing this struct.
 *
 * Since kvm_cpuid2 uses a 0-length array to allow a the size of the
 * array to be decided at allocation time, allocation is slightly
 * complicated. This function uses a reasonable default length for
 * the array and performs the appropriate allocation.
 */
static struct kvm_cpuid2 *allocate_kvm_cpuid2(void)
{
	struct kvm_cpuid2 *cpuid;
	int nent = 100;
	size_t size;

	size = sizeof(*cpuid);
	size += nent * sizeof(struct kvm_cpuid_entry2);
	cpuid = malloc(size);
	if (!cpuid) {
		perror("malloc");
		abort();
	}

	cpuid->nent = nent;

	return cpuid;
}

/* KVM Supported CPUID Get
 *
 * Input Args: None
 *
 * Output Args:
 *
 * Return: The supported KVM CPUID
 *
 * Get the guest CPUID supported by KVM.
 */
struct kvm_cpuid2 *kvm_get_supported_cpuid(void)
{
	static struct kvm_cpuid2 *cpuid;
	int ret;
	int kvm_fd;

	if (cpuid)
		return cpuid;

	cpuid = allocate_kvm_cpuid2();
	kvm_fd = open(KVM_DEV_PATH, O_RDONLY);
	if (kvm_fd < 0)
		exit(KSFT_SKIP);

	ret = ioctl(kvm_fd, KVM_GET_SUPPORTED_CPUID, cpuid);
	TEST_ASSERT(ret == 0, "KVM_GET_SUPPORTED_CPUID failed %d %d\n",
		    ret, errno);

	close(kvm_fd);
	return cpuid;
}

/* Locate a cpuid entry.
 *
 * Input Args:
 *   cpuid: The cpuid.
 *   function: The function of the cpuid entry to find.
 *
 * Output Args: None
 *
 * Return: A pointer to the cpuid entry. Never returns NULL.
 */
struct kvm_cpuid_entry2 *
kvm_get_supported_cpuid_index(uint32_t function, uint32_t index)
{
	struct kvm_cpuid2 *cpuid;
	struct kvm_cpuid_entry2 *entry = NULL;
	int i;

	cpuid = kvm_get_supported_cpuid();
	for (i = 0; i < cpuid->nent; i++) {
		if (cpuid->entries[i].function == function &&
		    cpuid->entries[i].index == index) {
			entry = &cpuid->entries[i];
			break;
		}
	}

	TEST_ASSERT(entry, "Guest CPUID entry not found: (EAX=%x, ECX=%x).",
		    function, index);
	return entry;
}

/* VM Userspace Memory Region Add
 *
 * Input Args:
 *   vm - Virtual Machine
 *   backing_src - Storage source for this region.
 *                 NULL to use anonymous memory.
 *   guest_paddr - Starting guest physical address
 *   slot - KVM region slot
 *   npages - Number of physical pages
 *   flags - KVM memory region flags (e.g. KVM_MEM_LOG_DIRTY_PAGES)
 *
 * Output Args: None
 *
 * Return: None
 *
 * Allocates a memory area of the number of pages specified by npages
 * and maps it to the VM specified by vm, at a starting physical address
 * given by guest_paddr.  The region is created with a KVM region slot
 * given by slot, which must be unique and < KVM_MEM_SLOTS_NUM.  The
 * region is created with the flags given by flags.
 */
void vm_userspace_mem_region_add(struct kvm_vm *vm,
	enum vm_mem_backing_src_type src_type,
	uint64_t guest_paddr, uint32_t slot, uint64_t npages,
	uint32_t flags)
{
	int ret;
	unsigned long pmem_size = 0;
	struct userspace_mem_region *region;
	size_t huge_page_size = KVM_UTIL_PGS_PER_HUGEPG * vm->page_size;

	TEST_ASSERT((guest_paddr % vm->page_size) == 0, "Guest physical "
		"address not on a page boundary.\n"
		"  guest_paddr: 0x%lx vm->page_size: 0x%x",
		guest_paddr, vm->page_size);
	TEST_ASSERT((((guest_paddr >> vm->page_shift) + npages) - 1)
		<= vm->max_gfn, "Physical range beyond maximum "
		"supported physical address,\n"
		"  guest_paddr: 0x%lx npages: 0x%lx\n"
		"  vm->max_gfn: 0x%lx vm->page_size: 0x%x",
		guest_paddr, npages, vm->max_gfn, vm->page_size);

	/* Confirm a mem region with an overlapping address doesn't
	 * already exist.
	 */
	region = (struct userspace_mem_region *) userspace_mem_region_find(
		vm, guest_paddr, guest_paddr + npages * vm->page_size);
	if (region != NULL)
		TEST_ASSERT(false, "overlapping userspace_mem_region already "
			"exists\n"
			"  requested guest_paddr: 0x%lx npages: 0x%lx "
			"page_size: 0x%x\n"
			"  existing guest_paddr: 0x%lx size: 0x%lx",
			guest_paddr, npages, vm->page_size,
			(uint64_t) region->region.guest_phys_addr,
			(uint64_t) region->region.memory_size);

	/* Confirm no region with the requested slot already exists. */
	for (region = vm->userspace_mem_region_head; region;
		region = region->next) {
		if (region->region.slot == slot)
			break;
		if ((guest_paddr <= (region->region.guest_phys_addr
				+ region->region.memory_size))
			&& ((guest_paddr + npages * vm->page_size)
				>= region->region.guest_phys_addr))
			break;
	}
	if (region != NULL)
		TEST_ASSERT(false, "A mem region with the requested slot "
			"or overlapping physical memory range already exists.\n"
			"  requested slot: %u paddr: 0x%lx npages: 0x%lx\n"
			"  existing slot: %u paddr: 0x%lx size: 0x%lx",
			slot, guest_paddr, npages,
			region->region.slot,
			(uint64_t) region->region.guest_phys_addr,
			(uint64_t) region->region.memory_size);

	/* Allocate and initialize new mem region structure. */
	region = calloc(1, sizeof(*region));
	TEST_ASSERT(region != NULL, "Insufficient Memory");
	region->mmap_size = npages * vm->page_size;

	/* Enough memory to align up to a huge page. */
	if (src_type == VM_MEM_SRC_ANONYMOUS_THP)
		region->mmap_size += huge_page_size;
	region->mmap_start = mmap(NULL, region->mmap_size,
				  PROT_READ | PROT_WRITE,
				  MAP_PRIVATE | MAP_ANONYMOUS
				  | (src_type == VM_MEM_SRC_ANONYMOUS_HUGETLB ? MAP_HUGETLB : 0),
				  -1, 0);
	TEST_ASSERT(region->mmap_start != MAP_FAILED,
		    "test_malloc failed, mmap_start: %p errno: %i",
		    region->mmap_start, errno);

	/* Align THP allocation up to start of a huge page. */
	region->host_mem = align(region->mmap_start,
				 src_type == VM_MEM_SRC_ANONYMOUS_THP ?  huge_page_size : 1);

	/* As needed perform madvise */
	if (src_type == VM_MEM_SRC_ANONYMOUS || src_type == VM_MEM_SRC_ANONYMOUS_THP) {
		ret = madvise(region->host_mem, npages * vm->page_size,
			     src_type == VM_MEM_SRC_ANONYMOUS ? MADV_NOHUGEPAGE : MADV_HUGEPAGE);
		TEST_ASSERT(ret == 0, "madvise failed,\n"
			    "  addr: %p\n"
			    "  length: 0x%lx\n"
			    "  src_type: %x",
			    region->host_mem, npages * vm->page_size, src_type);
	}

	region->unused_phy_pages = sparsebit_alloc();
	sparsebit_set_num(region->unused_phy_pages,
		guest_paddr >> vm->page_shift, npages);
	region->region.slot = slot;
	region->region.flags = flags;
	region->region.guest_phys_addr = guest_paddr;
	region->region.memory_size = npages * vm->page_size;
	region->region.userspace_addr = (uintptr_t) region->host_mem;
	ret = ioctl(vm->fd, KVM_SET_USER_MEMORY_REGION, &region->region);
	TEST_ASSERT(ret == 0, "KVM_SET_USER_MEMORY_REGION IOCTL failed,\n"
		"  rc: %i errno: %i\n"
		"  slot: %u flags: 0x%x\n"
		"  guest_phys_addr: 0x%lx size: 0x%lx",
		ret, errno, slot, flags,
		guest_paddr, (uint64_t) region->region.memory_size);

	/* Add to linked-list of memory regions. */
	if (vm->userspace_mem_region_head)
		vm->userspace_mem_region_head->prev = region;
	region->next = vm->userspace_mem_region_head;
	vm->userspace_mem_region_head = region;
}

/* Memslot to region
 *
 * Input Args:
 *   vm - Virtual Machine
 *   memslot - KVM memory slot ID
 *
 * Output Args: None
 *
 * Return:
 *   Pointer to memory region structure that describe memory region
 *   using kvm memory slot ID given by memslot.  TEST_ASSERT failure
 *   on error (e.g. currently no memory region using memslot as a KVM
 *   memory slot ID).
 */
static struct userspace_mem_region *memslot2region(struct kvm_vm *vm,
	uint32_t memslot)
{
	struct userspace_mem_region *region;

	for (region = vm->userspace_mem_region_head; region;
		region = region->next) {
		if (region->region.slot == memslot)
			break;
	}
	if (region == NULL) {
		fprintf(stderr, "No mem region with the requested slot found,\n"
			"  requested slot: %u\n", memslot);
		fputs("---- vm dump ----\n", stderr);
		vm_dump(stderr, vm, 2);
		TEST_ASSERT(false, "Mem region not found");
	}

	return region;
}

/* VM Memory Region Flags Set
 *
 * Input Args:
 *   vm - Virtual Machine
 *   flags - Starting guest physical address
 *
 * Output Args: None
 *
 * Return: None
 *
 * Sets the flags of the memory region specified by the value of slot,
 * to the values given by flags.
 */
void vm_mem_region_set_flags(struct kvm_vm *vm, uint32_t slot, uint32_t flags)
{
	int ret;
	struct userspace_mem_region *region;

	/* Locate memory region. */
	region = memslot2region(vm, slot);

	region->region.flags = flags;

	ret = ioctl(vm->fd, KVM_SET_USER_MEMORY_REGION, &region->region);

	TEST_ASSERT(ret == 0, "KVM_SET_USER_MEMORY_REGION IOCTL failed,\n"
		"  rc: %i errno: %i slot: %u flags: 0x%x",
		ret, errno, slot, flags);
}

/* VCPU mmap Size
 *
 * Input Args: None
 *
 * Output Args: None
 *
 * Return:
 *   Size of VCPU state
 *
 * Returns the size of the structure pointed to by the return value
 * of vcpu_state().
 */
static int vcpu_mmap_sz(void)
{
	int dev_fd, ret;

	dev_fd = open(KVM_DEV_PATH, O_RDONLY);
	if (dev_fd < 0)
		exit(KSFT_SKIP);

	ret = ioctl(dev_fd, KVM_GET_VCPU_MMAP_SIZE, NULL);
	TEST_ASSERT(ret >= sizeof(struct kvm_run),
		"%s KVM_GET_VCPU_MMAP_SIZE ioctl failed, rc: %i errno: %i",
		__func__, ret, errno);

	close(dev_fd);

	return ret;
}

/* VM VCPU Add
 *
 * Input Args:
 *   vm - Virtual Machine
 *   vcpuid - VCPU ID
 *
 * Output Args: None
 *
 * Return: None
 *
 * Creates and adds to the VM specified by vm and virtual CPU with
 * the ID given by vcpuid.
 */
void vm_vcpu_add(struct kvm_vm *vm, uint32_t vcpuid, int pgd_memslot, int gdt_memslot)
{
	struct vcpu *vcpu;

	/* Confirm a vcpu with the specified id doesn't already exist. */
	vcpu = vcpu_find(vm, vcpuid);
	if (vcpu != NULL)
		TEST_ASSERT(false, "vcpu with the specified id "
			"already exists,\n"
			"  requested vcpuid: %u\n"
			"  existing vcpuid: %u state: %p",
			vcpuid, vcpu->id, vcpu->state);

	/* Allocate and initialize new vcpu structure. */
	vcpu = calloc(1, sizeof(*vcpu));
	TEST_ASSERT(vcpu != NULL, "Insufficient Memory");
	vcpu->id = vcpuid;
	vcpu->fd = ioctl(vm->fd, KVM_CREATE_VCPU, vcpuid);
	TEST_ASSERT(vcpu->fd >= 0, "KVM_CREATE_VCPU failed, rc: %i errno: %i",
		vcpu->fd, errno);

	TEST_ASSERT(vcpu_mmap_sz() >= sizeof(*vcpu->state), "vcpu mmap size "
		"smaller than expected, vcpu_mmap_sz: %i expected_min: %zi",
		vcpu_mmap_sz(), sizeof(*vcpu->state));
	vcpu->state = (struct kvm_run *) mmap(NULL, sizeof(*vcpu->state),
		PROT_READ | PROT_WRITE, MAP_SHARED, vcpu->fd, 0);
	TEST_ASSERT(vcpu->state != MAP_FAILED, "mmap vcpu_state failed, "
		"vcpu id: %u errno: %i", vcpuid, errno);

	/* Add to linked-list of VCPUs. */
	if (vm->vcpu_head)
		vm->vcpu_head->prev = vcpu;
	vcpu->next = vm->vcpu_head;
	vm->vcpu_head = vcpu;

	vcpu_setup(vm, vcpuid, pgd_memslot, gdt_memslot);
}

/* VM Virtual Address Unused Gap
 *
 * Input Args:
 *   vm - Virtual Machine
 *   sz - Size (bytes)
 *   vaddr_min - Minimum Virtual Address
 *
 * Output Args: None
 *
 * Return:
 *   Lowest virtual address at or below vaddr_min, with at least
 *   sz unused bytes.  TEST_ASSERT failure if no area of at least
 *   size sz is available.
 *
 * Within the VM specified by vm, locates the lowest starting virtual
 * address >= vaddr_min, that has at least sz unallocated bytes.  A
 * TEST_ASSERT failure occurs for invalid input or no area of at least
 * sz unallocated bytes >= vaddr_min is available.
 */
static vm_vaddr_t vm_vaddr_unused_gap(struct kvm_vm *vm, size_t sz,
	vm_vaddr_t vaddr_min)
{
	uint64_t pages = (sz + vm->page_size - 1) >> vm->page_shift;

	/* Determine lowest permitted virtual page index. */
	uint64_t pgidx_start = (vaddr_min + vm->page_size - 1) >> vm->page_shift;
	if ((pgidx_start * vm->page_size) < vaddr_min)
			goto no_va_found;

	/* Loop over section with enough valid virtual page indexes. */
	if (!sparsebit_is_set_num(vm->vpages_valid,
		pgidx_start, pages))
		pgidx_start = sparsebit_next_set_num(vm->vpages_valid,
			pgidx_start, pages);
	do {
		/*
		 * Are there enough unused virtual pages available at
		 * the currently proposed starting virtual page index.
		 * If not, adjust proposed starting index to next
		 * possible.
		 */
		if (sparsebit_is_clear_num(vm->vpages_mapped,
			pgidx_start, pages))
			goto va_found;
		pgidx_start = sparsebit_next_clear_num(vm->vpages_mapped,
			pgidx_start, pages);
		if (pgidx_start == 0)
			goto no_va_found;

		/*
		 * If needed, adjust proposed starting virtual address,
		 * to next range of valid virtual addresses.
		 */
		if (!sparsebit_is_set_num(vm->vpages_valid,
			pgidx_start, pages)) {
			pgidx_start = sparsebit_next_set_num(
				vm->vpages_valid, pgidx_start, pages);
			if (pgidx_start == 0)
				goto no_va_found;
		}
	} while (pgidx_start != 0);

no_va_found:
	TEST_ASSERT(false, "No vaddr of specified pages available, "
		"pages: 0x%lx", pages);

	/* NOT REACHED */
	return -1;

va_found:
	TEST_ASSERT(sparsebit_is_set_num(vm->vpages_valid,
		pgidx_start, pages),
		"Unexpected, invalid virtual page index range,\n"
		"  pgidx_start: 0x%lx\n"
		"  pages: 0x%lx",
		pgidx_start, pages);
	TEST_ASSERT(sparsebit_is_clear_num(vm->vpages_mapped,
		pgidx_start, pages),
		"Unexpected, pages already mapped,\n"
		"  pgidx_start: 0x%lx\n"
		"  pages: 0x%lx",
		pgidx_start, pages);

	return pgidx_start * vm->page_size;
}

/* VM Virtual Address Allocate
 *
 * Input Args:
 *   vm - Virtual Machine
 *   sz - Size in bytes
 *   vaddr_min - Minimum starting virtual address
 *   data_memslot - Memory region slot for data pages
 *   pgd_memslot - Memory region slot for new virtual translation tables
 *
 * Output Args: None
 *
 * Return:
 *   Starting guest virtual address
 *
 * Allocates at least sz bytes within the virtual address space of the vm
 * given by vm.  The allocated bytes are mapped to a virtual address >=
 * the address given by vaddr_min.  Note that each allocation uses a
 * a unique set of pages, with the minimum real allocation being at least
 * a page.
 */
vm_vaddr_t vm_vaddr_alloc(struct kvm_vm *vm, size_t sz, vm_vaddr_t vaddr_min,
	uint32_t data_memslot, uint32_t pgd_memslot)
{
	uint64_t pages = (sz >> vm->page_shift) + ((sz % vm->page_size) != 0);

	virt_pgd_alloc(vm, pgd_memslot);

	/* Find an unused range of virtual page addresses of at least
	 * pages in length.
	 */
	vm_vaddr_t vaddr_start = vm_vaddr_unused_gap(vm, sz, vaddr_min);

	/* Map the virtual pages. */
	for (vm_vaddr_t vaddr = vaddr_start; pages > 0;
		pages--, vaddr += vm->page_size) {
		vm_paddr_t paddr;

		paddr = vm_phy_page_alloc(vm, KVM_UTIL_MIN_PADDR, data_memslot);

		virt_pg_map(vm, vaddr, paddr, pgd_memslot);

		sparsebit_set(vm->vpages_mapped,
			vaddr >> vm->page_shift);
	}

	return vaddr_start;
}

/*
 * Map a range of VM virtual address to the VM's physical address
 *
 * Input Args:
 *   vm - Virtual Machine
 *   vaddr - Virtuall address to map
 *   paddr - VM Physical Address
 *   size - The size of the range to map
 *   pgd_memslot - Memory region slot for new virtual translation tables
 *
 * Output Args: None
 *
 * Return: None
 *
 * Within the VM given by vm, creates a virtual translation for the
 * page range starting at vaddr to the page range starting at paddr.
 */
void virt_map(struct kvm_vm *vm, uint64_t vaddr, uint64_t paddr,
	      size_t size, uint32_t pgd_memslot)
{
	size_t page_size = vm->page_size;
	size_t npages = size / page_size;

	TEST_ASSERT(vaddr + size > vaddr, "Vaddr overflow");
	TEST_ASSERT(paddr + size > paddr, "Paddr overflow");

	while (npages--) {
		virt_pg_map(vm, vaddr, paddr, pgd_memslot);
		vaddr += page_size;
		paddr += page_size;
	}
}

/* Address VM Physical to Host Virtual
 *
 * Input Args:
 *   vm - Virtual Machine
 *   gpa - VM physical address
 *
 * Output Args: None
 *
 * Return:
 *   Equivalent host virtual address
 *
 * Locates the memory region containing the VM physical address given
 * by gpa, within the VM given by vm.  When found, the host virtual
 * address providing the memory to the vm physical address is returned.
 * A TEST_ASSERT failure occurs if no region containing gpa exists.
 */
void *addr_gpa2hva(struct kvm_vm *vm, vm_paddr_t gpa)
{
	struct userspace_mem_region *region;
	for (region = vm->userspace_mem_region_head; region;
	     region = region->next) {
		if ((gpa >= region->region.guest_phys_addr)
			&& (gpa <= (region->region.guest_phys_addr
				+ region->region.memory_size - 1)))
			return (void *) ((uintptr_t) region->host_mem
				+ (gpa - region->region.guest_phys_addr));
	}

	TEST_ASSERT(false, "No vm physical memory at 0x%lx", gpa);
	return NULL;
}

/* Address Host Virtual to VM Physical
 *
 * Input Args:
 *   vm - Virtual Machine
 *   hva - Host virtual address
 *
 * Output Args: None
 *
 * Return:
 *   Equivalent VM physical address
 *
 * Locates the memory region containing the host virtual address given
 * by hva, within the VM given by vm.  When found, the equivalent
 * VM physical address is returned. A TEST_ASSERT failure occurs if no
 * region containing hva exists.
 */
vm_paddr_t addr_hva2gpa(struct kvm_vm *vm, void *hva)
{
	struct userspace_mem_region *region;
	for (region = vm->userspace_mem_region_head; region;
	     region = region->next) {
		if ((hva >= region->host_mem)
			&& (hva <= (region->host_mem
				+ region->region.memory_size - 1)))
			return (vm_paddr_t) ((uintptr_t)
				region->region.guest_phys_addr
				+ (hva - (uintptr_t) region->host_mem));
	}

	TEST_ASSERT(false, "No mapping to a guest physical address, "
		"hva: %p", hva);
	return -1;
}

/* VM Create IRQ Chip
 *
 * Input Args:
 *   vm - Virtual Machine
 *
 * Output Args: None
 *
 * Return: None
 *
 * Creates an interrupt controller chip for the VM specified by vm.
 */
void vm_create_irqchip(struct kvm_vm *vm)
{
	int ret;

	ret = ioctl(vm->fd, KVM_CREATE_IRQCHIP, 0);
	TEST_ASSERT(ret == 0, "KVM_CREATE_IRQCHIP IOCTL failed, "
		"rc: %i errno: %i", ret, errno);

	vm->has_irqchip = true;
}

/* VM VCPU State
 *
 * Input Args:
 *   vm - Virtual Machine
 *   vcpuid - VCPU ID
 *
 * Output Args: None
 *
 * Return:
 *   Pointer to structure that describes the state of the VCPU.
 *
 * Locates and returns a pointer to a structure that describes the
 * state of the VCPU with the given vcpuid.
 */
struct kvm_run *vcpu_state(struct kvm_vm *vm, uint32_t vcpuid)
{
	struct vcpu *vcpu = vcpu_find(vm, vcpuid);
	TEST_ASSERT(vcpu != NULL, "vcpu not found, vcpuid: %u", vcpuid);

	return vcpu->state;
}

/* VM VCPU Run
 *
 * Input Args:
 *   vm - Virtual Machine
 *   vcpuid - VCPU ID
 *
 * Output Args: None
 *
 * Return: None
 *
 * Switch to executing the code for the VCPU given by vcpuid, within the VM
 * given by vm.
 */
void vcpu_run(struct kvm_vm *vm, uint32_t vcpuid)
{
	int ret = _vcpu_run(vm, vcpuid);
	TEST_ASSERT(ret == 0, "KVM_RUN IOCTL failed, "
		"rc: %i errno: %i", ret, errno);
}

int _vcpu_run(struct kvm_vm *vm, uint32_t vcpuid)
{
	struct vcpu *vcpu = vcpu_find(vm, vcpuid);
	int rc;

	TEST_ASSERT(vcpu != NULL, "vcpu not found, vcpuid: %u", vcpuid);
        do {
		rc = ioctl(vcpu->fd, KVM_RUN, NULL);
	} while (rc == -1 && errno == EINTR);
	return rc;
}

/* VM VCPU Set MP State
 *
 * Input Args:
 *   vm - Virtual Machine
 *   vcpuid - VCPU ID
 *   mp_state - mp_state to be set
 *
 * Output Args: None
 *
 * Return: None
 *
 * Sets the MP state of the VCPU given by vcpuid, to the state given
 * by mp_state.
 */
void vcpu_set_mp_state(struct kvm_vm *vm, uint32_t vcpuid,
	struct kvm_mp_state *mp_state)
{
	struct vcpu *vcpu = vcpu_find(vm, vcpuid);
	int ret;

	TEST_ASSERT(vcpu != NULL, "vcpu not found, vcpuid: %u", vcpuid);

	ret = ioctl(vcpu->fd, KVM_SET_MP_STATE, mp_state);
	TEST_ASSERT(ret == 0, "KVM_SET_MP_STATE IOCTL failed, "
		"rc: %i errno: %i", ret, errno);
}

/* VM VCPU Regs Get
 *
 * Input Args:
 *   vm - Virtual Machine
 *   vcpuid - VCPU ID
 *
 * Output Args:
 *   regs - current state of VCPU regs
 *
 * Return: None
 *
 * Obtains the current register state for the VCPU specified by vcpuid
 * and stores it at the location given by regs.
 */
void vcpu_regs_get(struct kvm_vm *vm,
	uint32_t vcpuid, struct kvm_regs *regs)
{
	struct vcpu *vcpu = vcpu_find(vm, vcpuid);
	int ret;

	TEST_ASSERT(vcpu != NULL, "vcpu not found, vcpuid: %u", vcpuid);

	/* Get the regs. */
	ret = ioctl(vcpu->fd, KVM_GET_REGS, regs);
	TEST_ASSERT(ret == 0, "KVM_GET_REGS failed, rc: %i errno: %i",
		ret, errno);
}

/* VM VCPU Regs Set
 *
 * Input Args:
 *   vm - Virtual Machine
 *   vcpuid - VCPU ID
 *   regs - Values to set VCPU regs to
 *
 * Output Args: None
 *
 * Return: None
 *
 * Sets the regs of the VCPU specified by vcpuid to the values
 * given by regs.
 */
void vcpu_regs_set(struct kvm_vm *vm,
	uint32_t vcpuid, struct kvm_regs *regs)
{
	struct vcpu *vcpu = vcpu_find(vm, vcpuid);
	int ret;

	TEST_ASSERT(vcpu != NULL, "vcpu not found, vcpuid: %u", vcpuid);

	/* Set the regs. */
	ret = ioctl(vcpu->fd, KVM_SET_REGS, regs);
	TEST_ASSERT(ret == 0, "KVM_SET_REGS failed, rc: %i errno: %i",
		ret, errno);
}

void vcpu_events_get(struct kvm_vm *vm, uint32_t vcpuid,
			  struct kvm_vcpu_events *events)
{
	struct vcpu *vcpu = vcpu_find(vm, vcpuid);
	int ret;

	TEST_ASSERT(vcpu != NULL, "vcpu not found, vcpuid: %u", vcpuid);

	/* Get the regs. */
	ret = ioctl(vcpu->fd, KVM_GET_VCPU_EVENTS, events);
	TEST_ASSERT(ret == 0, "KVM_GET_VCPU_EVENTS, failed, rc: %i errno: %i",
		ret, errno);
}

void vcpu_events_set(struct kvm_vm *vm, uint32_t vcpuid,
			  struct kvm_vcpu_events *events)
{
	struct vcpu *vcpu = vcpu_find(vm, vcpuid);
	int ret;

	TEST_ASSERT(vcpu != NULL, "vcpu not found, vcpuid: %u", vcpuid);

	/* Set the regs. */
	ret = ioctl(vcpu->fd, KVM_SET_VCPU_EVENTS, events);
	TEST_ASSERT(ret == 0, "KVM_SET_VCPU_EVENTS, failed, rc: %i errno: %i",
		ret, errno);
}

/* VCPU Get MSR
 *
 * Input Args:
 *   vm - Virtual Machine
 *   vcpuid - VCPU ID
 *   msr_index - Index of MSR
 *
 * Output Args: None
 *
 * Return: On success, value of the MSR. On failure a TEST_ASSERT is produced.
 *
 * Get value of MSR for VCPU.
 */
uint64_t vcpu_get_msr(struct kvm_vm *vm, uint32_t vcpuid, uint64_t msr_index)
{
	struct vcpu *vcpu = vcpu_find(vm, vcpuid);
	struct {
		struct kvm_msrs header;
		struct kvm_msr_entry entry;
	} buffer = {};
	int r;

	TEST_ASSERT(vcpu != NULL, "vcpu not found, vcpuid: %u", vcpuid);
	buffer.header.nmsrs = 1;
	buffer.entry.index = msr_index;
	r = ioctl(vcpu->fd, KVM_GET_MSRS, &buffer.header);
	TEST_ASSERT(r == 1, "KVM_GET_MSRS IOCTL failed,\n"
		"  rc: %i errno: %i", r, errno);

	return buffer.entry.data;
}

/* VCPU Set MSR
 *
 * Input Args:
 *   vm - Virtual Machine
 *   vcpuid - VCPU ID
 *   msr_index - Index of MSR
 *   msr_value - New value of MSR
 *
 * Output Args: None
 *
 * Return: On success, nothing. On failure a TEST_ASSERT is produced.
 *
 * Set value of MSR for VCPU.
 */
void vcpu_set_msr(struct kvm_vm *vm, uint32_t vcpuid, uint64_t msr_index,
	uint64_t msr_value)
{
	struct vcpu *vcpu = vcpu_find(vm, vcpuid);
	struct {
		struct kvm_msrs header;
		struct kvm_msr_entry entry;
	} buffer = {};
	int r;

	TEST_ASSERT(vcpu != NULL, "vcpu not found, vcpuid: %u", vcpuid);
	memset(&buffer, 0, sizeof(buffer));
	buffer.header.nmsrs = 1;
	buffer.entry.index = msr_index;
	buffer.entry.data = msr_value;
	r = ioctl(vcpu->fd, KVM_SET_MSRS, &buffer.header);
	TEST_ASSERT(r == 1, "KVM_SET_MSRS IOCTL failed,\n"
		"  rc: %i errno: %i", r, errno);
}

/* VM VCPU Args Set
 *
 * Input Args:
 *   vm - Virtual Machine
 *   vcpuid - VCPU ID
 *   num - number of arguments
 *   ... - arguments, each of type uint64_t
 *
 * Output Args: None
 *
 * Return: None
 *
 * Sets the first num function input arguments to the values
 * given as variable args.  Each of the variable args is expected to
 * be of type uint64_t.
 */
void vcpu_args_set(struct kvm_vm *vm, uint32_t vcpuid, unsigned int num, ...)
{
	va_list ap;
	struct kvm_regs regs;

	TEST_ASSERT(num >= 1 && num <= 6, "Unsupported number of args,\n"
		    "  num: %u\n",
		    num);

	va_start(ap, num);
	vcpu_regs_get(vm, vcpuid, &regs);

	if (num >= 1)
		regs.rdi = va_arg(ap, uint64_t);

	if (num >= 2)
		regs.rsi = va_arg(ap, uint64_t);

	if (num >= 3)
		regs.rdx = va_arg(ap, uint64_t);

	if (num >= 4)
		regs.rcx = va_arg(ap, uint64_t);

	if (num >= 5)
		regs.r8 = va_arg(ap, uint64_t);

	if (num >= 6)
		regs.r9 = va_arg(ap, uint64_t);

	vcpu_regs_set(vm, vcpuid, &regs);
	va_end(ap);
}

/* VM VCPU System Regs Get
 *
 * Input Args:
 *   vm - Virtual Machine
 *   vcpuid - VCPU ID
 *
 * Output Args:
 *   sregs - current state of VCPU system regs
 *
 * Return: None
 *
 * Obtains the current system register state for the VCPU specified by
 * vcpuid and stores it at the location given by sregs.
 */
void vcpu_sregs_get(struct kvm_vm *vm,
	uint32_t vcpuid, struct kvm_sregs *sregs)
{
	struct vcpu *vcpu = vcpu_find(vm, vcpuid);
	int ret;

	TEST_ASSERT(vcpu != NULL, "vcpu not found, vcpuid: %u", vcpuid);

	/* Get the regs. */
	/* Get the regs. */
	ret = ioctl(vcpu->fd, KVM_GET_SREGS, sregs);
	TEST_ASSERT(ret == 0, "KVM_GET_SREGS failed, rc: %i errno: %i",
		ret, errno);
}

/* VM VCPU System Regs Set
 *
 * Input Args:
 *   vm - Virtual Machine
 *   vcpuid - VCPU ID
 *   sregs - Values to set VCPU system regs to
 *
 * Output Args: None
 *
 * Return: None
 *
 * Sets the system regs of the VCPU specified by vcpuid to the values
 * given by sregs.
 */
void vcpu_sregs_set(struct kvm_vm *vm,
	uint32_t vcpuid, struct kvm_sregs *sregs)
{
	int ret = _vcpu_sregs_set(vm, vcpuid, sregs);
	TEST_ASSERT(ret == 0, "KVM_RUN IOCTL failed, "
		"rc: %i errno: %i", ret, errno);
}

int _vcpu_sregs_set(struct kvm_vm *vm,
	uint32_t vcpuid, struct kvm_sregs *sregs)
{
	struct vcpu *vcpu = vcpu_find(vm, vcpuid);
	int ret;

	TEST_ASSERT(vcpu != NULL, "vcpu not found, vcpuid: %u", vcpuid);

	/* Get the regs. */
	return ioctl(vcpu->fd, KVM_SET_SREGS, sregs);
}

/* VCPU Ioctl
 *
 * Input Args:
 *   vm - Virtual Machine
 *   vcpuid - VCPU ID
 *   cmd - Ioctl number
 *   arg - Argument to pass to the ioctl
 *
 * Return: None
 *
 * Issues an arbitrary ioctl on a VCPU fd.
 */
void vcpu_ioctl(struct kvm_vm *vm,
	uint32_t vcpuid, unsigned long cmd, void *arg)
{
	struct vcpu *vcpu = vcpu_find(vm, vcpuid);
	int ret;

	TEST_ASSERT(vcpu != NULL, "vcpu not found, vcpuid: %u", vcpuid);

	ret = ioctl(vcpu->fd, cmd, arg);
	TEST_ASSERT(ret == 0, "vcpu ioctl %lu failed, rc: %i errno: %i (%s)",
		cmd, ret, errno, strerror(errno));
}

/* VM Ioctl
 *
 * Input Args:
 *   vm - Virtual Machine
 *   cmd - Ioctl number
 *   arg - Argument to pass to the ioctl
 *
 * Return: None
 *
 * Issues an arbitrary ioctl on a VM fd.
 */
void vm_ioctl(struct kvm_vm *vm, unsigned long cmd, void *arg)
{
	int ret;

	ret = ioctl(vm->fd, cmd, arg);
	TEST_ASSERT(ret == 0, "vm ioctl %lu failed, rc: %i errno: %i (%s)",
		cmd, ret, errno, strerror(errno));
}

/* VM Dump
 *
 * Input Args:
 *   vm - Virtual Machine
 *   indent - Left margin indent amount
 *
 * Output Args:
 *   stream - Output FILE stream
 *
 * Return: None
 *
 * Dumps the current state of the VM given by vm, to the FILE stream
 * given by stream.
 */
void vm_dump(FILE *stream, struct kvm_vm *vm, uint8_t indent)
{
	struct userspace_mem_region *region;
	struct vcpu *vcpu;

	fprintf(stream, "%*smode: 0x%x\n", indent, "", vm->mode);
	fprintf(stream, "%*sfd: %i\n", indent, "", vm->fd);
	fprintf(stream, "%*spage_size: 0x%x\n", indent, "", vm->page_size);
	fprintf(stream, "%*sMem Regions:\n", indent, "");
	for (region = vm->userspace_mem_region_head; region;
		region = region->next) {
		fprintf(stream, "%*sguest_phys: 0x%lx size: 0x%lx "
			"host_virt: %p\n", indent + 2, "",
			(uint64_t) region->region.guest_phys_addr,
			(uint64_t) region->region.memory_size,
			region->host_mem);
		fprintf(stream, "%*sunused_phy_pages: ", indent + 2, "");
		sparsebit_dump(stream, region->unused_phy_pages, 0);
	}
	fprintf(stream, "%*sMapped Virtual Pages:\n", indent, "");
	sparsebit_dump(stream, vm->vpages_mapped, indent + 2);
	fprintf(stream, "%*spgd_created: %u\n", indent, "",
		vm->pgd_created);
	if (vm->pgd_created) {
		fprintf(stream, "%*sVirtual Translation Tables:\n",
			indent + 2, "");
		virt_dump(stream, vm, indent + 4);
	}
	fprintf(stream, "%*sVCPUs:\n", indent, "");
	for (vcpu = vm->vcpu_head; vcpu; vcpu = vcpu->next)
		vcpu_dump(stream, vm, vcpu->id, indent + 2);
}

/* VM VCPU Dump
 *
 * Input Args:
 *   vm - Virtual Machine
 *   vcpuid - VCPU ID
 *   indent - Left margin indent amount
 *
 * Output Args:
 *   stream - Output FILE stream
 *
 * Return: None
 *
 * Dumps the current state of the VCPU specified by vcpuid, within the VM
 * given by vm, to the FILE stream given by stream.
 */
void vcpu_dump(FILE *stream, struct kvm_vm *vm,
	uint32_t vcpuid, uint8_t indent)
{
		struct kvm_regs regs;
		struct kvm_sregs sregs;

		fprintf(stream, "%*scpuid: %u\n", indent, "", vcpuid);

		fprintf(stream, "%*sregs:\n", indent + 2, "");
		vcpu_regs_get(vm, vcpuid, &regs);
		regs_dump(stream, &regs, indent + 4);

		fprintf(stream, "%*ssregs:\n", indent + 2, "");
		vcpu_sregs_get(vm, vcpuid, &sregs);
		sregs_dump(stream, &sregs, indent + 4);
}

/* Known KVM exit reasons */
static struct exit_reason {
	unsigned int reason;
	const char *name;
} exit_reasons_known[] = {
	{KVM_EXIT_UNKNOWN, "UNKNOWN"},
	{KVM_EXIT_EXCEPTION, "EXCEPTION"},
	{KVM_EXIT_IO, "IO"},
	{KVM_EXIT_HYPERCALL, "HYPERCALL"},
	{KVM_EXIT_DEBUG, "DEBUG"},
	{KVM_EXIT_HLT, "HLT"},
	{KVM_EXIT_MMIO, "MMIO"},
	{KVM_EXIT_IRQ_WINDOW_OPEN, "IRQ_WINDOW_OPEN"},
	{KVM_EXIT_SHUTDOWN, "SHUTDOWN"},
	{KVM_EXIT_FAIL_ENTRY, "FAIL_ENTRY"},
	{KVM_EXIT_INTR, "INTR"},
	{KVM_EXIT_SET_TPR, "SET_TPR"},
	{KVM_EXIT_TPR_ACCESS, "TPR_ACCESS"},
	{KVM_EXIT_S390_SIEIC, "S390_SIEIC"},
	{KVM_EXIT_S390_RESET, "S390_RESET"},
	{KVM_EXIT_DCR, "DCR"},
	{KVM_EXIT_NMI, "NMI"},
	{KVM_EXIT_INTERNAL_ERROR, "INTERNAL_ERROR"},
	{KVM_EXIT_OSI, "OSI"},
	{KVM_EXIT_PAPR_HCALL, "PAPR_HCALL"},
#ifdef KVM_EXIT_MEMORY_NOT_PRESENT
	{KVM_EXIT_MEMORY_NOT_PRESENT, "MEMORY_NOT_PRESENT"},
#endif
};

/* Exit Reason String
 *
 * Input Args:
 *   exit_reason - Exit reason
 *
 * Output Args: None
 *
 * Return:
 *   Constant string pointer describing the exit reason.
 *
 * Locates and returns a constant string that describes the KVM exit
 * reason given by exit_reason.  If no such string is found, a constant
 * string of "Unknown" is returned.
 */
const char *exit_reason_str(unsigned int exit_reason)
{
	unsigned int n1;

	for (n1 = 0; n1 < ARRAY_SIZE(exit_reasons_known); n1++) {
		if (exit_reason == exit_reasons_known[n1].reason)
			return exit_reasons_known[n1].name;
	}

	return "Unknown";
}

/* Physical Page Allocate
 *
 * Input Args:
 *   vm - Virtual Machine
 *   paddr_min - Physical address minimum
 *   memslot - Memory region to allocate page from
 *
 * Output Args: None
 *
 * Return:
 *   Starting physical address
 *
 * Within the VM specified by vm, locates an available physical page
 * at or above paddr_min.  If found, the page is marked as in use
 * and its address is returned.  A TEST_ASSERT failure occurs if no
 * page is available at or above paddr_min.
 */
vm_paddr_t vm_phy_page_alloc(struct kvm_vm *vm,
	vm_paddr_t paddr_min, uint32_t memslot)
{
	struct userspace_mem_region *region;
	sparsebit_idx_t pg;

	TEST_ASSERT((paddr_min % vm->page_size) == 0, "Min physical address "
		"not divisible by page size.\n"
		"  paddr_min: 0x%lx page_size: 0x%x",
		paddr_min, vm->page_size);

	/* Locate memory region. */
	region = memslot2region(vm, memslot);

	/* Locate next available physical page at or above paddr_min. */
	pg = paddr_min >> vm->page_shift;

	if (!sparsebit_is_set(region->unused_phy_pages, pg)) {
		pg = sparsebit_next_set(region->unused_phy_pages, pg);
		if (pg == 0) {
			fprintf(stderr, "No guest physical page available, "
				"paddr_min: 0x%lx page_size: 0x%x memslot: %u",
				paddr_min, vm->page_size, memslot);
			fputs("---- vm dump ----\n", stderr);
			vm_dump(stderr, vm, 2);
			abort();
		}
	}

	/* Specify page as in use and return its address. */
	sparsebit_clear(region->unused_phy_pages, pg);

	return pg * vm->page_size;
}

/* Address Guest Virtual to Host Virtual
 *
 * Input Args:
 *   vm - Virtual Machine
 *   gva - VM virtual address
 *
 * Output Args: None
 *
 * Return:
 *   Equivalent host virtual address
 */
void *addr_gva2hva(struct kvm_vm *vm, vm_vaddr_t gva)
{
	return addr_gpa2hva(vm, addr_gva2gpa(vm, gva));
}

void guest_args_read(struct kvm_vm *vm, uint32_t vcpu_id,
		     struct guest_args *args)
{
	struct kvm_run *run = vcpu_state(vm, vcpu_id);
	struct kvm_regs regs;

	memset(&regs, 0, sizeof(regs));
	vcpu_regs_get(vm, vcpu_id, &regs);

	args->port = run->io.port;
	args->arg0 = regs.rdi;
	args->arg1 = regs.rsi;
}<|MERGE_RESOLUTION|>--- conflicted
+++ resolved
@@ -63,8 +63,6 @@
 	return ret;
 }
 
-<<<<<<< HEAD
-=======
 /* VM Enable Capability
  *
  * Input Args:
@@ -88,7 +86,6 @@
 	return ret;
 }
 
->>>>>>> f9885ef8
 static void vm_open(struct kvm_vm *vm, int perm)
 {
 	vm->kvm_fd = open(KVM_DEV_PATH, perm);
