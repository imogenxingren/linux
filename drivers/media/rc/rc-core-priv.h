/*
 * SPDX-License-Identifier: GPL-2.0
 * Remote Controller core raw events header
 *
 * Copyright (C) 2010 by Mauro Carvalho Chehab
 */

#ifndef _RC_CORE_PRIV
#define _RC_CORE_PRIV

#define	RC_DEV_MAX		256
/* Define the max number of pulse/space transitions to buffer */
#define	MAX_IR_EVENT_SIZE	512

#include <linux/slab.h>
#include <media/rc-core.h>

/**
 * rc_open - Opens a RC device
 *
 * @rdev: pointer to struct rc_dev.
 */
int rc_open(struct rc_dev *rdev);

/**
 * rc_close - Closes a RC device
 *
 * @rdev: pointer to struct rc_dev.
 */
void rc_close(struct rc_dev *rdev);

struct ir_raw_handler {
	struct list_head list;

	u64 protocols; /* which are handled by this handler */
	int (*decode)(struct rc_dev *dev, struct ir_raw_event event);
	int (*encode)(enum rc_proto protocol, u32 scancode,
		      struct ir_raw_event *events, unsigned int max);
	u32 carrier;

	/* These two should only be used by the mce kbd decoder */
	int (*raw_register)(struct rc_dev *dev);
	int (*raw_unregister)(struct rc_dev *dev);
};

struct ir_raw_event_ctrl {
	struct list_head		list;		/* to keep track of raw clients */
	struct task_struct		*thread;
	/* fifo for the pulse/space durations */
	DECLARE_KFIFO(kfifo, struct ir_raw_event, MAX_IR_EVENT_SIZE);
	ktime_t				last_event;	/* when last event occurred */
	struct rc_dev			*dev;		/* pointer to the parent rc_dev */
	/* edge driver */
	struct timer_list edge_handle;

	/* raw decoder state follows */
	struct ir_raw_event prev_ev;
	struct ir_raw_event this_ev;
	struct nec_dec {
		int state;
		unsigned count;
		u32 bits;
		bool is_nec_x;
		bool necx_repeat;
	} nec;
	struct rc5_dec {
		int state;
		u32 bits;
		unsigned count;
		bool is_rc5x;
	} rc5;
	struct rc6_dec {
		int state;
		u8 header;
		u32 body;
		bool toggle;
		unsigned count;
		unsigned wanted_bits;
	} rc6;
	struct sony_dec {
		int state;
		u32 bits;
		unsigned count;
	} sony;
	struct jvc_dec {
		int state;
		u16 bits;
		u16 old_bits;
		unsigned count;
		bool first;
		bool toggle;
	} jvc;
	struct sanyo_dec {
		int state;
		unsigned count;
		u64 bits;
	} sanyo;
	struct sharp_dec {
		int state;
		unsigned count;
		u32 bits;
		unsigned int pulse_len;
	} sharp;
	struct mce_kbd_dec {
		struct input_dev *idev;
		struct timer_list rx_timeout;
		char name[64];
		char phys[64];
		int state;
		u8 header;
		u32 body;
		unsigned count;
		unsigned wanted_bits;
	} mce_kbd;
<<<<<<< HEAD
	struct lirc_codec {
		struct rc_dev *dev;
		struct lirc_dev *ldev;
		int carrier_low;

		ktime_t gap_start;
		u64 gap_duration;
		bool gap;
		bool send_timeout_reports;

	} lirc;
=======
>>>>>>> 661e50bc
	struct xmp_dec {
		int state;
		unsigned count;
		u32 durations[16];
	} xmp;
};

/* macros for IR decoders */
static inline bool geq_margin(unsigned d1, unsigned d2, unsigned margin)
{
	return d1 > (d2 - margin);
}

static inline bool eq_margin(unsigned d1, unsigned d2, unsigned margin)
{
	return ((d1 > (d2 - margin)) && (d1 < (d2 + margin)));
}

static inline bool is_transition(struct ir_raw_event *x, struct ir_raw_event *y)
{
	return x->pulse != y->pulse;
}

static inline void decrease_duration(struct ir_raw_event *ev, unsigned duration)
{
	if (duration > ev->duration)
		ev->duration = 0;
	else
		ev->duration -= duration;
}

/* Returns true if event is normal pulse/space event */
static inline bool is_timing_event(struct ir_raw_event ev)
{
	return !ev.carrier_report && !ev.reset;
}

#define TO_US(duration)			DIV_ROUND_CLOSEST((duration), 1000)
#define TO_STR(is_pulse)		((is_pulse) ? "pulse" : "space")

/* functions for IR encoders */
bool rc_validate_scancode(enum rc_proto proto, u32 scancode);

static inline void init_ir_raw_event_duration(struct ir_raw_event *ev,
					      unsigned int pulse,
					      u32 duration)
{
	init_ir_raw_event(ev);
	ev->duration = duration;
	ev->pulse = pulse;
}

/**
 * struct ir_raw_timings_manchester - Manchester coding timings
 * @leader_pulse:	duration of leader pulse (if any) 0 if continuing
 *			existing signal
 * @leader_space:	duration of leader space (if any)
 * @clock:		duration of each pulse/space in ns
 * @invert:		if set clock logic is inverted
 *			(0 = space + pulse, 1 = pulse + space)
 * @trailer_space:	duration of trailer space in ns
 */
struct ir_raw_timings_manchester {
	unsigned int leader_pulse;
	unsigned int leader_space;
	unsigned int clock;
	unsigned int invert:1;
	unsigned int trailer_space;
};

int ir_raw_gen_manchester(struct ir_raw_event **ev, unsigned int max,
			  const struct ir_raw_timings_manchester *timings,
			  unsigned int n, u64 data);

/**
 * ir_raw_gen_pulse_space() - generate pulse and space raw events.
 * @ev:			Pointer to pointer to next free raw event.
 *			Will be incremented for each raw event written.
 * @max:		Pointer to number of raw events available in buffer.
 *			Will be decremented for each raw event written.
 * @pulse_width:	Width of pulse in ns.
 * @space_width:	Width of space in ns.
 *
 * Returns:	0 on success.
 *		-ENOBUFS if there isn't enough buffer space to write both raw
 *		events. In this case @max events will have been written.
 */
static inline int ir_raw_gen_pulse_space(struct ir_raw_event **ev,
					 unsigned int *max,
					 unsigned int pulse_width,
					 unsigned int space_width)
{
	if (!*max)
		return -ENOBUFS;
	init_ir_raw_event_duration((*ev)++, 1, pulse_width);
	if (!--*max)
		return -ENOBUFS;
	init_ir_raw_event_duration((*ev)++, 0, space_width);
	--*max;
	return 0;
}

/**
 * struct ir_raw_timings_pd - pulse-distance modulation timings
 * @header_pulse:	duration of header pulse in ns (0 for none)
 * @header_space:	duration of header space in ns
 * @bit_pulse:		duration of bit pulse in ns
 * @bit_space:		duration of bit space (for logic 0 and 1) in ns
 * @trailer_pulse:	duration of trailer pulse in ns
 * @trailer_space:	duration of trailer space in ns
 * @msb_first:		1 if most significant bit is sent first
 */
struct ir_raw_timings_pd {
	unsigned int header_pulse;
	unsigned int header_space;
	unsigned int bit_pulse;
	unsigned int bit_space[2];
	unsigned int trailer_pulse;
	unsigned int trailer_space;
	unsigned int msb_first:1;
};

int ir_raw_gen_pd(struct ir_raw_event **ev, unsigned int max,
		  const struct ir_raw_timings_pd *timings,
		  unsigned int n, u64 data);

/**
 * struct ir_raw_timings_pl - pulse-length modulation timings
 * @header_pulse:	duration of header pulse in ns (0 for none)
 * @bit_space:		duration of bit space in ns
 * @bit_pulse:		duration of bit pulse (for logic 0 and 1) in ns
 * @trailer_space:	duration of trailer space in ns
 * @msb_first:		1 if most significant bit is sent first
 */
struct ir_raw_timings_pl {
	unsigned int header_pulse;
	unsigned int bit_space;
	unsigned int bit_pulse[2];
	unsigned int trailer_space;
	unsigned int msb_first:1;
};

int ir_raw_gen_pl(struct ir_raw_event **ev, unsigned int max,
		  const struct ir_raw_timings_pl *timings,
		  unsigned int n, u64 data);

/*
 * Routines from rc-raw.c to be used internally and by decoders
 */
u64 ir_raw_get_allowed_protocols(void);
int ir_raw_event_prepare(struct rc_dev *dev);
int ir_raw_event_register(struct rc_dev *dev);
void ir_raw_event_free(struct rc_dev *dev);
void ir_raw_event_unregister(struct rc_dev *dev);
int ir_raw_handler_register(struct ir_raw_handler *ir_raw_handler);
void ir_raw_handler_unregister(struct ir_raw_handler *ir_raw_handler);
void ir_raw_load_modules(u64 *protocols);
void ir_raw_init(void);

/*
 * lirc interface
 */
#ifdef CONFIG_LIRC
int lirc_dev_init(void);
void lirc_dev_exit(void);
void ir_lirc_raw_event(struct rc_dev *dev, struct ir_raw_event ev);
void ir_lirc_scancode_event(struct rc_dev *dev, struct lirc_scancode *lsc);
int ir_lirc_register(struct rc_dev *dev);
void ir_lirc_unregister(struct rc_dev *dev);
#else
static inline int lirc_dev_init(void) { return 0; }
static inline void lirc_dev_exit(void) {}
static inline void ir_lirc_raw_event(struct rc_dev *dev,
				     struct ir_raw_event ev) { }
static inline void ir_lirc_scancode_event(struct rc_dev *dev,
					  struct lirc_scancode *lsc) { }
static inline int ir_lirc_register(struct rc_dev *dev) { return 0; }
static inline void ir_lirc_unregister(struct rc_dev *dev) { }
#endif

/*
 * Decoder initialization code
 *
 * Those load logic are called during ir-core init, and automatically
 * loads the compiled decoders for their usage with IR raw events
 */

#endif /* _RC_CORE_PRIV */<|MERGE_RESOLUTION|>--- conflicted
+++ resolved
@@ -112,20 +112,6 @@
 		unsigned count;
 		unsigned wanted_bits;
 	} mce_kbd;
-<<<<<<< HEAD
-	struct lirc_codec {
-		struct rc_dev *dev;
-		struct lirc_dev *ldev;
-		int carrier_low;
-
-		ktime_t gap_start;
-		u64 gap_duration;
-		bool gap;
-		bool send_timeout_reports;
-
-	} lirc;
-=======
->>>>>>> 661e50bc
 	struct xmp_dec {
 		int state;
 		unsigned count;
