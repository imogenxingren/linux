--- conflicted
+++ resolved
@@ -971,7 +971,6 @@
 	struct vfe_settings cap;
 	int field_size =
 	    zr->jpg_buffers.buffer_size / zr->jpg_settings.field_per_buff;
-	struct v4l2_routing route = { 0, 0 };
 
 	zr->codec_mode = mode;
 
@@ -994,12 +993,7 @@
 		 */
 		set_videobus_dir(zr, 0);
 		decoder_call(zr, video, s_stream, 1);
-<<<<<<< HEAD
-		route.input = 0;
-		encoder_call(zr, video, s_routing, &route);
-=======
 		encoder_call(zr, video, s_routing, 0, 0, 0);
->>>>>>> 93cfb3c9
 
 		/* Take the JPEG codec and the VFE out of sleep */
 		jpeg_codec_sleep(zr, 0);
@@ -1047,12 +1041,7 @@
 		 */
 		decoder_call(zr, video, s_stream, 0);
 		set_videobus_dir(zr, 1);
-<<<<<<< HEAD
-		route.input = 1;
-		encoder_call(zr, video, s_routing, &route);
-=======
 		encoder_call(zr, video, s_routing, 1, 0, 0);
->>>>>>> 93cfb3c9
 
 		/* Take the JPEG codec and the VFE out of sleep */
 		jpeg_codec_sleep(zr, 0);
@@ -1097,12 +1086,7 @@
 		zr36057_adjust_vfe(zr, mode);
 
 		decoder_call(zr, video, s_stream, 1);
-<<<<<<< HEAD
-		route.input = 0;
-		encoder_call(zr, video, s_routing, &route);
-=======
 		encoder_call(zr, video, s_routing, 0, 0, 0);
->>>>>>> 93cfb3c9
 
 		dprintk(2, KERN_INFO "%s: enable_jpg(IDLE)\n", ZR_DEVNAME(zr));
 		break;
@@ -1583,11 +1567,6 @@
 void
 zoran_init_hardware (struct zoran *zr)
 {
-<<<<<<< HEAD
-	struct v4l2_routing route = { 0, 0 };
-
-=======
->>>>>>> 93cfb3c9
 	/* Enable bus-mastering */
 	zoran_set_pci_master(zr, 1);
 
@@ -1596,18 +1575,6 @@
 		zr->card.init(zr);
 	}
 
-<<<<<<< HEAD
-	route.input = zr->card.input[zr->input].muxsel;
-
-	decoder_call(zr, core, init, 0);
-	decoder_call(zr, tuner, s_std, zr->norm);
-	decoder_call(zr, video, s_routing, &route);
-
-	encoder_call(zr, core, init, 0);
-	encoder_call(zr, video, s_std_output, zr->norm);
-	route.input = 0;
-	encoder_call(zr, video, s_routing, &route);
-=======
 	decoder_call(zr, core, init, 0);
 	decoder_call(zr, core, s_std, zr->norm);
 	decoder_call(zr, video, s_routing,
@@ -1616,7 +1583,6 @@
 	encoder_call(zr, core, init, 0);
 	encoder_call(zr, video, s_std_output, zr->norm);
 	encoder_call(zr, video, s_routing, 0, 0, 0);
->>>>>>> 93cfb3c9
 
 	/* toggle JPEG codec sleep to sync PLL */
 	jpeg_codec_sleep(zr, 1);
