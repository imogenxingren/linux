/*
 * QLogic Fibre Channel HBA Driver
 * Copyright (c)  2003-2014 QLogic Corporation
 *
 * See LICENSE.qla2xxx for copyright and licensing details.
 */
#ifndef __QLA_GBL_H
#define	__QLA_GBL_H

#include <linux/interrupt.h>

/*
 * Global Function Prototypes in qla_init.c source file.
 */
extern int qla2x00_initialize_adapter(scsi_qla_host_t *);

extern int qla2100_pci_config(struct scsi_qla_host *);
extern int qla2300_pci_config(struct scsi_qla_host *);
extern int qla24xx_pci_config(scsi_qla_host_t *);
extern int qla25xx_pci_config(scsi_qla_host_t *);
extern void qla2x00_reset_chip(struct scsi_qla_host *);
extern void qla24xx_reset_chip(struct scsi_qla_host *);
extern int qla2x00_chip_diag(struct scsi_qla_host *);
extern int qla24xx_chip_diag(struct scsi_qla_host *);
extern void qla2x00_config_rings(struct scsi_qla_host *);
extern void qla24xx_config_rings(struct scsi_qla_host *);
extern void qla2x00_reset_adapter(struct scsi_qla_host *);
extern void qla24xx_reset_adapter(struct scsi_qla_host *);
extern int qla2x00_nvram_config(struct scsi_qla_host *);
extern int qla24xx_nvram_config(struct scsi_qla_host *);
extern int qla81xx_nvram_config(struct scsi_qla_host *);
extern void qla2x00_update_fw_options(struct scsi_qla_host *);
extern void qla24xx_update_fw_options(scsi_qla_host_t *);
extern void qla81xx_update_fw_options(scsi_qla_host_t *);
extern int qla2x00_load_risc(struct scsi_qla_host *, uint32_t *);
extern int qla24xx_load_risc(scsi_qla_host_t *, uint32_t *);
extern int qla81xx_load_risc(scsi_qla_host_t *, uint32_t *);

extern int qla2x00_perform_loop_resync(scsi_qla_host_t *);
extern int qla2x00_loop_resync(scsi_qla_host_t *);

extern int qla2x00_find_new_loop_id(scsi_qla_host_t *, fc_port_t *);

extern int qla2x00_fabric_login(scsi_qla_host_t *, fc_port_t *, uint16_t *);
extern int qla2x00_local_device_login(scsi_qla_host_t *, fc_port_t *);

extern int qla24xx_els_dcmd_iocb(scsi_qla_host_t *, int, port_id_t);

extern void qla2x00_update_fcports(scsi_qla_host_t *);

extern int qla2x00_abort_isp(scsi_qla_host_t *);
extern void qla2x00_abort_isp_cleanup(scsi_qla_host_t *);
extern void qla2x00_quiesce_io(scsi_qla_host_t *);

extern void qla2x00_update_fcport(scsi_qla_host_t *, fc_port_t *);

extern void qla2x00_alloc_fw_dump(scsi_qla_host_t *);
extern void qla2x00_try_to_stop_firmware(scsi_qla_host_t *);

extern int qla2x00_get_thermal_temp(scsi_qla_host_t *, uint16_t *);

extern void qla84xx_put_chip(struct scsi_qla_host *);

extern int qla2x00_async_login(struct scsi_qla_host *, fc_port_t *,
    uint16_t *);
extern int qla2x00_async_logout(struct scsi_qla_host *, fc_port_t *);
extern int qla2x00_async_adisc(struct scsi_qla_host *, fc_port_t *,
    uint16_t *);
extern int qla2x00_async_tm_cmd(fc_port_t *, uint32_t, uint32_t, uint32_t);
extern void qla2x00_async_login_done(struct scsi_qla_host *, fc_port_t *,
    uint16_t *);
extern void qla2x00_async_logout_done(struct scsi_qla_host *, fc_port_t *,
    uint16_t *);
extern void qla2x00_async_adisc_done(struct scsi_qla_host *, fc_port_t *,
    uint16_t *);
struct qla_work_evt *qla2x00_alloc_work(struct scsi_qla_host *,
    enum qla_work_type);
extern int qla24xx_async_gnl(struct scsi_qla_host *, fc_port_t *);
int qla2x00_post_work(struct scsi_qla_host *vha, struct qla_work_evt *e);
extern void *qla2x00_alloc_iocbs(struct scsi_qla_host *, srb_t *);
extern void *qla2x00_alloc_iocbs_ready(struct scsi_qla_host *, srb_t *);
extern int qla24xx_update_fcport_fcp_prio(scsi_qla_host_t *, fc_port_t *);

extern fc_port_t *
qla2x00_alloc_fcport(scsi_qla_host_t *, gfp_t );

extern int __qla83xx_set_idc_control(scsi_qla_host_t *, uint32_t);
extern int __qla83xx_get_idc_control(scsi_qla_host_t *, uint32_t *);
extern void qla83xx_idc_audit(scsi_qla_host_t *, int);
extern int qla83xx_nic_core_reset(scsi_qla_host_t *);
extern void qla83xx_reset_ownership(scsi_qla_host_t *);
extern int qla2xxx_mctp_dump(scsi_qla_host_t *);

extern int
qla2x00_alloc_outstanding_cmds(struct qla_hw_data *, struct req_que *);
extern int qla2x00_init_rings(scsi_qla_host_t *);
extern uint8_t qla27xx_find_valid_image(struct scsi_qla_host *);
extern struct qla_qpair *qla2xxx_create_qpair(struct scsi_qla_host *,
	int, int);
extern int qla2xxx_delete_qpair(struct scsi_qla_host *, struct qla_qpair *);
void qla2x00_fcport_event_handler(scsi_qla_host_t *, struct event_arg *);
int qla24xx_async_gpdb(struct scsi_qla_host *, fc_port_t *, u8);
int qla24xx_async_notify_ack(scsi_qla_host_t *, fc_port_t *,
	struct imm_ntfy_from_isp *, int);
int qla24xx_post_newsess_work(struct scsi_qla_host *, port_id_t *, u8 *,
    void *);
int qla24xx_fcport_handle_login(struct scsi_qla_host *, fc_port_t *);

/*
 * Global Data in qla_os.c source file.
 */
extern char qla2x00_version_str[];

extern struct kmem_cache *srb_cachep;

extern int ql2xlogintimeout;
extern int qlport_down_retry;
extern int ql2xplogiabsentdevice;
extern int ql2xloginretrycount;
extern int ql2xfdmienable;
extern int ql2xallocfwdump;
extern int ql2xextended_error_logging;
extern int ql2xiidmaenable;
extern int ql2xmqsupport;
extern int ql2xfwloadbin;
extern int ql2xetsenable;
extern int ql2xshiftctondsd;
extern int ql2xdbwr;
extern int ql2xasynctmfenable;
extern int ql2xgffidenable;
extern int ql2xenabledif;
extern int ql2xenablehba_err_chk;
extern int ql2xtargetreset;
extern int ql2xdontresethba;
extern uint64_t ql2xmaxlun;
extern int ql2xmdcapmask;
extern int ql2xmdenable;
extern int ql2xexlogins;
extern int ql2xexchoffld;
extern int ql2xfwholdabts;
extern int ql2xmvasynctoatio;

extern int qla2x00_loop_reset(scsi_qla_host_t *);
extern void qla2x00_abort_all_cmds(scsi_qla_host_t *, int);
extern int qla2x00_post_aen_work(struct scsi_qla_host *, enum
    fc_host_event_code, u32);
extern int qla2x00_post_idc_ack_work(struct scsi_qla_host *, uint16_t *);
extern int qla2x00_post_async_login_work(struct scsi_qla_host *, fc_port_t *,
    uint16_t *);
extern int qla2x00_post_async_logout_work(struct scsi_qla_host *, fc_port_t *,
    uint16_t *);
extern int qla2x00_post_async_logout_done_work(struct scsi_qla_host *,
    fc_port_t *, uint16_t *);
extern int qla2x00_post_async_adisc_work(struct scsi_qla_host *, fc_port_t *,
    uint16_t *);
extern int qla2x00_post_async_adisc_done_work(struct scsi_qla_host *,
    fc_port_t *, uint16_t *);
extern int qla2x00_set_exlogins_buffer(struct scsi_qla_host *);
extern void qla2x00_free_exlogin_buffer(struct qla_hw_data *);
extern int qla2x00_set_exchoffld_buffer(struct scsi_qla_host *);
extern void qla2x00_free_exchoffld_buffer(struct qla_hw_data *);

extern int qla81xx_restart_mpi_firmware(scsi_qla_host_t *);

extern struct scsi_qla_host *qla2x00_create_host(struct scsi_host_template *,
	struct qla_hw_data *);
extern void qla2x00_free_host(struct scsi_qla_host *);
extern void qla2x00_relogin(struct scsi_qla_host *);
extern void qla2x00_do_work(struct scsi_qla_host *);
extern void qla2x00_free_fcports(struct scsi_qla_host *);

extern void qla83xx_schedule_work(scsi_qla_host_t *, int);
extern void qla83xx_service_idc_aen(struct work_struct *);
extern void qla83xx_nic_core_unrecoverable_work(struct work_struct *);
extern void qla83xx_idc_state_handler_work(struct work_struct *);
extern void qla83xx_nic_core_reset_work(struct work_struct *);

extern void qla83xx_idc_lock(scsi_qla_host_t *, uint16_t);
extern void qla83xx_idc_unlock(scsi_qla_host_t *, uint16_t);
extern int qla83xx_idc_state_handler(scsi_qla_host_t *);
extern int qla83xx_set_drv_presence(scsi_qla_host_t *vha);
extern int __qla83xx_set_drv_presence(scsi_qla_host_t *vha);
extern int qla83xx_clear_drv_presence(scsi_qla_host_t *vha);
extern int __qla83xx_clear_drv_presence(scsi_qla_host_t *vha);
extern int qla2x00_post_uevent_work(struct scsi_qla_host *, u32);

extern int qla2x00_post_uevent_work(struct scsi_qla_host *, u32);
extern void qla2x00_disable_board_on_pci_error(struct work_struct *);
extern void qla2x00_sp_compl(void *, int);
extern void qla2xxx_qpair_sp_free_dma(void *);
extern void qla2xxx_qpair_sp_compl(void *, int);
extern int qla24xx_post_upd_fcport_work(struct scsi_qla_host *, fc_port_t *);
void qla2x00_handle_login_done_event(struct scsi_qla_host *, fc_port_t *,
	uint16_t *);
int qla24xx_post_gnl_work(struct scsi_qla_host *, fc_port_t *);
<<<<<<< HEAD
=======
int qla24xx_async_abort_cmd(srb_t *);
>>>>>>> fe82203b

/*
 * Global Functions in qla_mid.c source file.
 */
extern struct scsi_host_template qla2xxx_driver_template;
extern struct scsi_transport_template *qla2xxx_transport_vport_template;
extern void qla2x00_timer(scsi_qla_host_t *);
extern void qla2x00_start_timer(scsi_qla_host_t *, void *, unsigned long);
extern void qla24xx_deallocate_vp_id(scsi_qla_host_t *);
extern int qla24xx_disable_vp (scsi_qla_host_t *);
extern int qla24xx_enable_vp (scsi_qla_host_t *);
extern int qla24xx_control_vp(scsi_qla_host_t *, int );
extern int qla24xx_modify_vp_config(scsi_qla_host_t *);
extern int qla2x00_send_change_request(scsi_qla_host_t *, uint16_t, uint16_t);
extern void qla2x00_vp_stop_timer(scsi_qla_host_t *);
extern int qla24xx_configure_vhba (scsi_qla_host_t *);
extern void qla24xx_report_id_acquisition(scsi_qla_host_t *,
    struct vp_rpt_id_entry_24xx *);
extern void qla2x00_do_dpc_all_vps(scsi_qla_host_t *);
extern int qla24xx_vport_create_req_sanity_check(struct fc_vport *);
extern scsi_qla_host_t * qla24xx_create_vhost(struct fc_vport *);

extern void qla2x00_sp_free_dma(void *);
extern char *qla2x00_get_fw_version_str(struct scsi_qla_host *, char *);

extern void qla2x00_mark_device_lost(scsi_qla_host_t *, fc_port_t *, int, int);
extern void qla2x00_mark_all_devices_lost(scsi_qla_host_t *, int);

extern struct fw_blob *qla2x00_request_firmware(scsi_qla_host_t *);

extern int qla2x00_wait_for_hba_online(scsi_qla_host_t *);
extern int qla2x00_wait_for_chip_reset(scsi_qla_host_t *);
extern int qla2x00_wait_for_fcoe_ctx_reset(scsi_qla_host_t *);

extern void qla2xxx_wake_dpc(struct scsi_qla_host *);
extern void qla2x00_alert_all_vps(struct rsp_que *, uint16_t *);
extern void qla2x00_async_event(scsi_qla_host_t *, struct rsp_que *,
	uint16_t *);
extern int  qla2x00_vp_abort_isp(scsi_qla_host_t *);

/*
 * Global Function Prototypes in qla_iocb.c source file.
 */

extern uint16_t qla2x00_calc_iocbs_32(uint16_t);
extern uint16_t qla2x00_calc_iocbs_64(uint16_t);
extern void qla2x00_build_scsi_iocbs_32(srb_t *, cmd_entry_t *, uint16_t);
extern void qla2x00_build_scsi_iocbs_64(srb_t *, cmd_entry_t *, uint16_t);
extern void qla24xx_build_scsi_iocbs(srb_t *, struct cmd_type_7 *,
	uint16_t, struct req_que *);
extern int qla2x00_start_scsi(srb_t *sp);
extern int qla24xx_start_scsi(srb_t *sp);
int qla2x00_marker(struct scsi_qla_host *, struct req_que *, struct rsp_que *,
						uint16_t, uint64_t, uint8_t);
extern int qla2x00_start_sp(srb_t *);
extern int qla24xx_dif_start_scsi(srb_t *);
extern int qla2x00_start_bidir(srb_t *, struct scsi_qla_host *, uint32_t);
extern int qla2xxx_dif_start_scsi_mq(srb_t *);
extern unsigned long qla2x00_get_async_timeout(struct scsi_qla_host *);

extern void *qla2x00_alloc_iocbs(scsi_qla_host_t *, srb_t *);
extern int qla2x00_issue_marker(scsi_qla_host_t *, int);
extern int qla24xx_walk_and_build_sglist_no_difb(struct qla_hw_data *, srb_t *,
	uint32_t *, uint16_t, struct qla_tc_param *);
extern int qla24xx_walk_and_build_sglist(struct qla_hw_data *, srb_t *,
	uint32_t *, uint16_t, struct qla_tc_param *);
extern int qla24xx_walk_and_build_prot_sglist(struct qla_hw_data *, srb_t *,
	uint32_t *, uint16_t, struct qla_tc_param *);
extern int qla24xx_get_one_block_sg(uint32_t, struct qla2_sgx *, uint32_t *);
extern int qla24xx_configure_prot_mode(srb_t *, uint16_t *);
extern int qla24xx_build_scsi_crc_2_iocbs(srb_t *,
	struct cmd_type_crc_2 *, uint16_t, uint16_t, uint16_t);

/*
 * Global Function Prototypes in qla_mbx.c source file.
 */
extern int
qla2x00_load_ram(scsi_qla_host_t *, dma_addr_t, uint32_t, uint32_t);

extern int
qla2x00_dump_ram(scsi_qla_host_t *, dma_addr_t, uint32_t, uint32_t);

extern int
qla2x00_execute_fw(scsi_qla_host_t *, uint32_t);

extern int
qla2x00_get_fw_version(scsi_qla_host_t *);

extern int
qla2x00_get_fw_options(scsi_qla_host_t *, uint16_t *);

extern int
qla2x00_set_fw_options(scsi_qla_host_t *, uint16_t *);

extern int
qla2x00_mbx_reg_test(scsi_qla_host_t *);

extern int
qla2x00_verify_checksum(scsi_qla_host_t *, uint32_t);

extern int
qla2x00_issue_iocb(scsi_qla_host_t *, void *, dma_addr_t, size_t);

extern int
qla2x00_abort_command(srb_t *);

extern int
qla2x00_abort_target(struct fc_port *, uint64_t, int);

extern int
qla2x00_lun_reset(struct fc_port *, uint64_t, int);

extern int
qla2x00_get_adapter_id(scsi_qla_host_t *, uint16_t *, uint8_t *, uint8_t *,
    uint8_t *, uint16_t *, uint16_t *);

extern int
qla2x00_get_retry_cnt(scsi_qla_host_t *, uint8_t *, uint8_t *, uint16_t *);

extern int
qla2x00_init_firmware(scsi_qla_host_t *, uint16_t);

extern int
qla2x00_get_port_database(scsi_qla_host_t *, fc_port_t *, uint8_t);

extern int
qla2x00_get_firmware_state(scsi_qla_host_t *, uint16_t *);

extern int
qla2x00_get_port_name(scsi_qla_host_t *, uint16_t, uint8_t *, uint8_t);

extern int
qla24xx_link_initialize(scsi_qla_host_t *);

extern int
qla2x00_lip_reset(scsi_qla_host_t *);

extern int
qla2x00_send_sns(scsi_qla_host_t *, dma_addr_t, uint16_t, size_t);

extern int
qla2x00_login_fabric(scsi_qla_host_t *, uint16_t, uint8_t, uint8_t, uint8_t,
    uint16_t *, uint8_t);
extern int
qla24xx_login_fabric(scsi_qla_host_t *, uint16_t, uint8_t, uint8_t, uint8_t,
    uint16_t *, uint8_t);

extern int
qla2x00_login_local_device(scsi_qla_host_t *, fc_port_t *, uint16_t *,
    uint8_t);

extern int
qla2x00_fabric_logout(scsi_qla_host_t *, uint16_t, uint8_t, uint8_t, uint8_t);

extern int
qla24xx_fabric_logout(scsi_qla_host_t *, uint16_t, uint8_t, uint8_t, uint8_t);

extern int
qla2x00_full_login_lip(scsi_qla_host_t *ha);

extern int
qla2x00_get_id_list(scsi_qla_host_t *, void *, dma_addr_t, uint16_t *);

extern int
qla2x00_get_resource_cnts(scsi_qla_host_t *);

extern int
qla2x00_get_fcal_position_map(scsi_qla_host_t *ha, char *pos_map);

extern int
qla2x00_get_link_status(scsi_qla_host_t *, uint16_t, struct link_statistics *,
    dma_addr_t);

extern int
qla24xx_get_isp_stats(scsi_qla_host_t *, struct link_statistics *,
    dma_addr_t, uint16_t);

extern int qla24xx_abort_command(srb_t *);
extern int qla24xx_async_abort_command(srb_t *);
extern int
qla24xx_abort_target(struct fc_port *, uint64_t, int);
extern int
qla24xx_lun_reset(struct fc_port *, uint64_t, int);
extern int
qla2x00_eh_wait_for_pending_commands(scsi_qla_host_t *, unsigned int,
	uint64_t, enum nexus_wait_type);
extern int
qla2x00_system_error(scsi_qla_host_t *);

extern int
qla2x00_write_serdes_word(scsi_qla_host_t *, uint16_t, uint16_t);
extern int
qla2x00_read_serdes_word(scsi_qla_host_t *, uint16_t, uint16_t *);

extern int
qla8044_write_serdes_word(scsi_qla_host_t *, uint32_t, uint32_t);
extern int
qla8044_read_serdes_word(scsi_qla_host_t *, uint32_t, uint32_t *);

extern int
qla2x00_set_serdes_params(scsi_qla_host_t *, uint16_t, uint16_t, uint16_t);

extern int
qla2x00_stop_firmware(scsi_qla_host_t *);

extern int
qla2x00_enable_eft_trace(scsi_qla_host_t *, dma_addr_t, uint16_t);
extern int
qla2x00_disable_eft_trace(scsi_qla_host_t *);

extern int
qla2x00_enable_fce_trace(scsi_qla_host_t *, dma_addr_t, uint16_t , uint16_t *,
    uint32_t *);

extern int
qla2x00_disable_fce_trace(scsi_qla_host_t *, uint64_t *, uint64_t *);

extern int
qla82xx_set_driver_version(scsi_qla_host_t *, char *);

extern int
qla25xx_set_driver_version(scsi_qla_host_t *, char *);

extern int
qla2x00_read_sfp(scsi_qla_host_t *, dma_addr_t, uint8_t *,
	uint16_t, uint16_t, uint16_t, uint16_t);

extern int
qla2x00_write_sfp(scsi_qla_host_t *, dma_addr_t, uint8_t *,
	uint16_t, uint16_t, uint16_t, uint16_t);

extern int
qla2x00_set_idma_speed(scsi_qla_host_t *, uint16_t, uint16_t, uint16_t *);

extern int qla84xx_verify_chip(struct scsi_qla_host *, uint16_t *);

extern int qla81xx_idc_ack(scsi_qla_host_t *, uint16_t *);

extern int
qla81xx_fac_get_sector_size(scsi_qla_host_t *, uint32_t *);

extern int
qla81xx_fac_do_write_enable(scsi_qla_host_t *, int);

extern int
qla81xx_fac_erase_sector(scsi_qla_host_t *, uint32_t, uint32_t);

extern int
qla2x00_get_xgmac_stats(scsi_qla_host_t *, dma_addr_t, uint16_t, uint16_t *);

extern int
qla2x00_get_dcbx_params(scsi_qla_host_t *, dma_addr_t, uint16_t);

extern int
qla2x00_read_ram_word(scsi_qla_host_t *, uint32_t, uint32_t *);

extern int
qla2x00_write_ram_word(scsi_qla_host_t *, uint32_t, uint32_t);

extern int
qla81xx_write_mpi_register(scsi_qla_host_t *, uint16_t *);
extern int qla2x00_get_data_rate(scsi_qla_host_t *);
extern int qla24xx_set_fcp_prio(scsi_qla_host_t *, uint16_t, uint16_t,
	uint16_t *);
extern int
qla81xx_get_port_config(scsi_qla_host_t *, uint16_t *);

extern int
qla81xx_set_port_config(scsi_qla_host_t *, uint16_t *);

extern int
qla2x00_port_logout(scsi_qla_host_t *, struct fc_port *);

extern int
qla2x00_dump_mctp_data(scsi_qla_host_t *, dma_addr_t, uint32_t, uint32_t);

extern int
qla26xx_dport_diagnostics(scsi_qla_host_t *, void *, uint, uint);

int qla24xx_send_mb_cmd(struct scsi_qla_host *, mbx_cmd_t *);
int qla24xx_gpdb_wait(struct scsi_qla_host *, fc_port_t *, u8);
int qla24xx_gidlist_wait(struct scsi_qla_host *, void *, dma_addr_t,
    uint16_t *);
int __qla24xx_parse_gpdb(struct scsi_qla_host *, fc_port_t *,
	struct port_database_24xx *);

/*
 * Global Function Prototypes in qla_isr.c source file.
 */
extern irqreturn_t qla2100_intr_handler(int, void *);
extern irqreturn_t qla2300_intr_handler(int, void *);
extern irqreturn_t qla24xx_intr_handler(int, void *);
extern void qla2x00_process_response_queue(struct rsp_que *);
extern void
qla24xx_process_response_queue(struct scsi_qla_host *, struct rsp_que *);
extern int qla2x00_request_irqs(struct qla_hw_data *, struct rsp_que *);
extern void qla2x00_free_irqs(scsi_qla_host_t *);

extern int qla2x00_get_data_rate(scsi_qla_host_t *);
extern const char *qla2x00_get_link_speed_str(struct qla_hw_data *, uint16_t);
extern srb_t *
qla2x00_get_sp_from_handle(scsi_qla_host_t *, const char *, struct req_que *,
	void *);
extern void
qla2x00_process_completed_request(struct scsi_qla_host *, struct req_que *,
	uint32_t);
extern irqreturn_t
qla2xxx_msix_rsp_q(int irq, void *dev_id);
fc_port_t *qla2x00_find_fcport_by_loopid(scsi_qla_host_t *, uint16_t);
fc_port_t *qla2x00_find_fcport_by_wwpn(scsi_qla_host_t *, u8 *, u8);
fc_port_t *qla2x00_find_fcport_by_nportid(scsi_qla_host_t *, port_id_t *, u8);

/*
 * Global Function Prototypes in qla_sup.c source file.
 */
extern void qla2x00_release_nvram_protection(scsi_qla_host_t *);
extern uint32_t *qla24xx_read_flash_data(scsi_qla_host_t *, uint32_t *,
					 uint32_t, uint32_t);
extern uint8_t *qla2x00_read_nvram_data(scsi_qla_host_t *, uint8_t *, uint32_t,
					uint32_t);
extern uint8_t *qla24xx_read_nvram_data(scsi_qla_host_t *, uint8_t *, uint32_t,
					uint32_t);
extern int qla2x00_write_nvram_data(scsi_qla_host_t *, uint8_t *, uint32_t,
				    uint32_t);
extern int qla24xx_write_nvram_data(scsi_qla_host_t *, uint8_t *, uint32_t,
				    uint32_t);
extern uint8_t *qla25xx_read_nvram_data(scsi_qla_host_t *, uint8_t *, uint32_t,
					uint32_t);
extern int qla25xx_write_nvram_data(scsi_qla_host_t *, uint8_t *, uint32_t,
				    uint32_t);
extern int qla2x00_is_a_vp_did(scsi_qla_host_t *, uint32_t);
bool qla2x00_check_reg32_for_disconnect(scsi_qla_host_t *, uint32_t);
bool qla2x00_check_reg16_for_disconnect(scsi_qla_host_t *, uint16_t);

extern int qla2x00_beacon_on(struct scsi_qla_host *);
extern int qla2x00_beacon_off(struct scsi_qla_host *);
extern void qla2x00_beacon_blink(struct scsi_qla_host *);
extern int qla24xx_beacon_on(struct scsi_qla_host *);
extern int qla24xx_beacon_off(struct scsi_qla_host *);
extern void qla24xx_beacon_blink(struct scsi_qla_host *);
extern void qla83xx_beacon_blink(struct scsi_qla_host *);
extern int qla82xx_beacon_on(struct scsi_qla_host *);
extern int qla82xx_beacon_off(struct scsi_qla_host *);
extern int qla83xx_wr_reg(scsi_qla_host_t *, uint32_t, uint32_t);
extern int qla83xx_rd_reg(scsi_qla_host_t *, uint32_t, uint32_t *);
extern int qla83xx_restart_nic_firmware(scsi_qla_host_t *);
extern int qla83xx_access_control(scsi_qla_host_t *, uint16_t, uint32_t,
				  uint32_t, uint16_t *);

extern uint8_t *qla2x00_read_optrom_data(struct scsi_qla_host *, uint8_t *,
					 uint32_t, uint32_t);
extern int qla2x00_write_optrom_data(struct scsi_qla_host *, uint8_t *,
				     uint32_t, uint32_t);
extern uint8_t *qla24xx_read_optrom_data(struct scsi_qla_host *, uint8_t *,
					 uint32_t, uint32_t);
extern int qla24xx_write_optrom_data(struct scsi_qla_host *, uint8_t *,
				     uint32_t, uint32_t);
extern uint8_t *qla25xx_read_optrom_data(struct scsi_qla_host *, uint8_t *,
					 uint32_t, uint32_t);
extern uint8_t *qla8044_read_optrom_data(struct scsi_qla_host *,
					 uint8_t *, uint32_t, uint32_t);
extern void qla8044_watchdog(struct scsi_qla_host *vha);

extern int qla2x00_get_flash_version(scsi_qla_host_t *, void *);
extern int qla24xx_get_flash_version(scsi_qla_host_t *, void *);
extern int qla82xx_get_flash_version(scsi_qla_host_t *, void *);

extern int qla2xxx_get_flash_info(scsi_qla_host_t *);
extern int qla2xxx_get_vpd_field(scsi_qla_host_t *, char *, char *, size_t);

extern void qla2xxx_flash_npiv_conf(scsi_qla_host_t *);
extern int qla24xx_read_fcp_prio_cfg(scsi_qla_host_t *);

/*
 * Global Function Prototypes in qla_dbg.c source file.
 */
extern void qla2100_fw_dump(scsi_qla_host_t *, int);
extern void qla2300_fw_dump(scsi_qla_host_t *, int);
extern void qla24xx_fw_dump(scsi_qla_host_t *, int);
extern void qla25xx_fw_dump(scsi_qla_host_t *, int);
extern void qla81xx_fw_dump(scsi_qla_host_t *, int);
extern void qla82xx_fw_dump(scsi_qla_host_t *, int);
extern void qla8044_fw_dump(scsi_qla_host_t *, int);

extern void qla27xx_fwdump(scsi_qla_host_t *, int);
extern ulong qla27xx_fwdt_calculate_dump_size(struct scsi_qla_host *);
extern int qla27xx_fwdt_template_valid(void *);
extern ulong qla27xx_fwdt_template_size(void *);
extern const void *qla27xx_fwdt_template_default(void);
extern ulong qla27xx_fwdt_template_default_size(void);

extern void qla2x00_dump_regs(scsi_qla_host_t *);
extern void qla2x00_dump_buffer(uint8_t *, uint32_t);
extern void qla2x00_dump_buffer_zipped(uint8_t *, uint32_t);
extern void ql_dump_regs(uint32_t, scsi_qla_host_t *, int32_t);
extern void ql_dump_buffer(uint32_t, scsi_qla_host_t *, int32_t,
			   uint8_t *, uint32_t);
extern void qla2xxx_dump_post_process(scsi_qla_host_t *, int);

/*
 * Global Function Prototypes in qla_gs.c source file.
 */
extern void *qla2x00_prep_ms_iocb(scsi_qla_host_t *, struct ct_arg *);
extern void *qla24xx_prep_ms_iocb(scsi_qla_host_t *, struct ct_arg *);
extern int qla2x00_ga_nxt(scsi_qla_host_t *, fc_port_t *);
extern int qla2x00_gid_pt(scsi_qla_host_t *, sw_info_t *);
extern int qla2x00_gpn_id(scsi_qla_host_t *, sw_info_t *);
extern int qla2x00_gnn_id(scsi_qla_host_t *, sw_info_t *);
extern void qla2x00_gff_id(scsi_qla_host_t *, sw_info_t *);
extern int qla2x00_rft_id(scsi_qla_host_t *);
extern int qla2x00_rff_id(scsi_qla_host_t *);
extern int qla2x00_rnn_id(scsi_qla_host_t *);
extern int qla2x00_rsnn_nn(scsi_qla_host_t *);
extern void *qla2x00_prep_ms_fdmi_iocb(scsi_qla_host_t *, uint32_t, uint32_t);
extern void *qla24xx_prep_ms_fdmi_iocb(scsi_qla_host_t *, uint32_t, uint32_t);
extern int qla2x00_fdmi_register(scsi_qla_host_t *);
extern int qla2x00_gfpn_id(scsi_qla_host_t *, sw_info_t *);
extern int qla2x00_gpsc(scsi_qla_host_t *, sw_info_t *);
extern void qla2x00_get_sym_node_name(scsi_qla_host_t *, uint8_t *, size_t);
extern int qla2x00_chk_ms_status(scsi_qla_host_t *, ms_iocb_entry_t *,
	struct ct_sns_rsp *, const char *);
extern void qla2x00_async_iocb_timeout(void *data);
extern int qla24xx_async_gidpn(scsi_qla_host_t *, fc_port_t *);
int qla24xx_post_gidpn_work(struct scsi_qla_host *, fc_port_t *);
void qla24xx_handle_gidpn_event(scsi_qla_host_t *, struct event_arg *);

extern void qla2x00_free_fcport(fc_port_t *);

extern int qla24xx_post_gpnid_work(struct scsi_qla_host *, port_id_t *);
extern int qla24xx_async_gpnid(scsi_qla_host_t *, port_id_t *);
void qla24xx_async_gpnid_done(scsi_qla_host_t *, srb_t*);
void qla24xx_handle_gpnid_event(scsi_qla_host_t *, struct event_arg *);

int qla24xx_post_gpsc_work(struct scsi_qla_host *, fc_port_t *);
int qla24xx_async_gpsc(scsi_qla_host_t *, fc_port_t *);
int qla2x00_mgmt_svr_login(scsi_qla_host_t *);

/*
 * Global Function Prototypes in qla_attr.c source file.
 */
struct device_attribute;
extern struct device_attribute *qla2x00_host_attrs[];
struct fc_function_template;
extern struct fc_function_template qla2xxx_transport_functions;
extern struct fc_function_template qla2xxx_transport_vport_functions;
extern void qla2x00_alloc_sysfs_attr(scsi_qla_host_t *);
extern void qla2x00_free_sysfs_attr(scsi_qla_host_t *, bool);
extern void qla2x00_init_host_attr(scsi_qla_host_t *);
extern void qla2x00_alloc_sysfs_attr(scsi_qla_host_t *);
extern int qla2x00_loopback_test(scsi_qla_host_t *, struct msg_echo_lb *, uint16_t *);
extern int qla2x00_echo_test(scsi_qla_host_t *,
	struct msg_echo_lb *, uint16_t *);
extern int qla24xx_update_all_fcp_prio(scsi_qla_host_t *);
extern int qla24xx_fcp_prio_cfg_valid(scsi_qla_host_t *,
	struct qla_fcp_prio_cfg *, uint8_t);

/*
 * Global Function Prototypes in qla_dfs.c source file.
 */
extern int qla2x00_dfs_setup(scsi_qla_host_t *);
extern int qla2x00_dfs_remove(scsi_qla_host_t *);

/* Globa function prototypes for multi-q */
extern int qla25xx_request_irq(struct qla_hw_data *, struct qla_qpair *,
	struct qla_msix_entry *, int);
extern int qla25xx_init_req_que(struct scsi_qla_host *, struct req_que *);
extern int qla25xx_init_rsp_que(struct scsi_qla_host *, struct rsp_que *);
extern int qla25xx_create_req_que(struct qla_hw_data *, uint16_t, uint8_t,
	uint16_t, int, uint8_t);
extern int qla25xx_create_rsp_que(struct qla_hw_data *, uint16_t, uint8_t,
	uint16_t, struct qla_qpair *);

extern void qla2x00_init_response_q_entries(struct rsp_que *);
extern int qla25xx_delete_req_que(struct scsi_qla_host *, struct req_que *);
extern int qla25xx_delete_rsp_que(struct scsi_qla_host *, struct rsp_que *);
extern int qla25xx_delete_queues(struct scsi_qla_host *);
extern uint16_t qla24xx_rd_req_reg(struct qla_hw_data *, uint16_t);
extern uint16_t qla25xx_rd_req_reg(struct qla_hw_data *, uint16_t);
extern void qla24xx_wrt_req_reg(struct qla_hw_data *, uint16_t, uint16_t);
extern void qla25xx_wrt_req_reg(struct qla_hw_data *, uint16_t, uint16_t);
extern void qla25xx_wrt_rsp_reg(struct qla_hw_data *, uint16_t, uint16_t);
extern void qla24xx_wrt_rsp_reg(struct qla_hw_data *, uint16_t, uint16_t);

/* qlafx00 related functions */
extern int qlafx00_pci_config(struct scsi_qla_host *);
extern int qlafx00_initialize_adapter(struct scsi_qla_host *);
extern void qlafx00_soft_reset(scsi_qla_host_t *);
extern int qlafx00_chip_diag(scsi_qla_host_t *);
extern void qlafx00_config_rings(struct scsi_qla_host *);
extern char *qlafx00_pci_info_str(struct scsi_qla_host *, char *);
extern char *qlafx00_fw_version_str(struct scsi_qla_host *, char *, size_t);
extern irqreturn_t qlafx00_intr_handler(int, void *);
extern void qlafx00_enable_intrs(struct qla_hw_data *);
extern void qlafx00_disable_intrs(struct qla_hw_data *);
extern int qlafx00_abort_target(fc_port_t *, uint64_t, int);
extern int qlafx00_lun_reset(fc_port_t *, uint64_t, int);
extern int qlafx00_start_scsi(srb_t *);
extern int qlafx00_abort_isp(scsi_qla_host_t *);
extern int qlafx00_iospace_config(struct qla_hw_data *);
extern int qlafx00_init_firmware(scsi_qla_host_t *, uint16_t);
extern int qlafx00_driver_shutdown(scsi_qla_host_t *, int);
extern int qlafx00_fw_ready(scsi_qla_host_t *);
extern int qlafx00_configure_devices(scsi_qla_host_t *);
extern int qlafx00_reset_initialize(scsi_qla_host_t *);
extern int qlafx00_fx_disc(scsi_qla_host_t *, fc_port_t *, uint16_t);
extern int qlafx00_process_aen(struct scsi_qla_host *, struct qla_work_evt *);
extern int qlafx00_post_aenfx_work(struct scsi_qla_host *,  uint32_t,
				   uint32_t *, int);
extern uint32_t qlafx00_fw_state_show(struct device *,
				      struct device_attribute *, char *);
extern void qlafx00_get_host_speed(struct Scsi_Host *);
extern void qlafx00_init_response_q_entries(struct rsp_que *);

extern void qlafx00_tm_iocb(srb_t *, struct tsk_mgmt_entry_fx00 *);
extern void qlafx00_abort_iocb(srb_t *, struct abort_iocb_entry_fx00 *);
extern void qlafx00_fxdisc_iocb(srb_t *, struct fxdisc_entry_fx00 *);
extern void qlafx00_timer_routine(scsi_qla_host_t *);
extern int qlafx00_rescan_isp(scsi_qla_host_t *);
extern int qlafx00_loop_reset(scsi_qla_host_t *vha);

/* qla82xx related functions */

/* PCI related functions */
extern int qla82xx_pci_config(struct scsi_qla_host *);
extern int qla82xx_pci_mem_read_2M(struct qla_hw_data *, u64, void *, int);
extern int qla82xx_pci_region_offset(struct pci_dev *, int);
extern int qla82xx_iospace_config(struct qla_hw_data *);

/* Initialization related functions */
extern void qla82xx_reset_chip(struct scsi_qla_host *);
extern void qla82xx_config_rings(struct scsi_qla_host *);
extern void qla82xx_watchdog(scsi_qla_host_t *);
extern int qla82xx_start_firmware(scsi_qla_host_t *);

/* Firmware and flash related functions */
extern int qla82xx_load_risc(scsi_qla_host_t *, uint32_t *);
extern uint8_t *qla82xx_read_optrom_data(struct scsi_qla_host *, uint8_t *,
					 uint32_t, uint32_t);
extern int qla82xx_write_optrom_data(struct scsi_qla_host *, uint8_t *,
				     uint32_t, uint32_t);

/* Mailbox related functions */
extern int qla82xx_abort_isp(scsi_qla_host_t *);
extern int qla82xx_restart_isp(scsi_qla_host_t *);

/* IOCB related functions */
extern int qla82xx_start_scsi(srb_t *);
extern void qla2x00_sp_free(void *);
extern void qla2x00_sp_timeout(unsigned long);
extern void qla2x00_bsg_job_done(void *, int);
extern void qla2x00_bsg_sp_free(void *);
extern void qla2x00_start_iocbs(struct scsi_qla_host *, struct req_que *);

/* Interrupt related */
extern irqreturn_t qla82xx_intr_handler(int, void *);
extern irqreturn_t qla82xx_msi_handler(int, void *);
extern irqreturn_t qla82xx_msix_default(int, void *);
extern irqreturn_t qla82xx_msix_rsp_q(int, void *);
extern void qla82xx_enable_intrs(struct qla_hw_data *);
extern void qla82xx_disable_intrs(struct qla_hw_data *);
extern void qla82xx_poll(int, void *);
extern void qla82xx_init_flags(struct qla_hw_data *);

/* ISP 8021 hardware related */
extern void qla82xx_set_drv_active(scsi_qla_host_t *);
extern int qla82xx_wr_32(struct qla_hw_data *, ulong, u32);
extern int qla82xx_rd_32(struct qla_hw_data *, ulong);
extern int qla82xx_rdmem(struct qla_hw_data *, u64, void *, int);
extern int qla82xx_wrmem(struct qla_hw_data *, u64, void *, int);

/* ISP 8021 IDC */
extern void qla82xx_clear_drv_active(struct qla_hw_data *);
extern uint32_t  qla82xx_wait_for_state_change(scsi_qla_host_t *, uint32_t);
extern int qla82xx_idc_lock(struct qla_hw_data *);
extern void qla82xx_idc_unlock(struct qla_hw_data *);
extern int qla82xx_device_state_handler(scsi_qla_host_t *);
extern void qla8xxx_dev_failed_handler(scsi_qla_host_t *);
extern void qla82xx_clear_qsnt_ready(scsi_qla_host_t *);

extern void qla2x00_set_model_info(scsi_qla_host_t *, uint8_t *,
				   size_t, char *);
extern int qla82xx_mbx_intr_enable(scsi_qla_host_t *);
extern int qla82xx_mbx_intr_disable(scsi_qla_host_t *);
extern void qla82xx_start_iocbs(scsi_qla_host_t *);
extern int qla82xx_fcoe_ctx_reset(scsi_qla_host_t *);
extern int qla82xx_check_md_needed(scsi_qla_host_t *);
extern void qla82xx_chip_reset_cleanup(scsi_qla_host_t *);
extern int qla81xx_set_led_config(scsi_qla_host_t *, uint16_t *);
extern int qla81xx_get_led_config(scsi_qla_host_t *, uint16_t *);
extern int qla82xx_mbx_beacon_ctl(scsi_qla_host_t *, int);
extern char *qdev_state(uint32_t);
extern void qla82xx_clear_pending_mbx(scsi_qla_host_t *);
extern int qla82xx_read_temperature(scsi_qla_host_t *);
extern int qla8044_read_temperature(scsi_qla_host_t *);

/* BSG related functions */
extern int qla24xx_bsg_request(struct bsg_job *);
extern int qla24xx_bsg_timeout(struct bsg_job *);
extern int qla84xx_reset_chip(scsi_qla_host_t *, uint16_t);
extern int qla2x00_issue_iocb_timeout(scsi_qla_host_t *, void *,
	dma_addr_t, size_t, uint32_t);
extern int qla2x00_get_idma_speed(scsi_qla_host_t *, uint16_t,
	uint16_t *, uint16_t *);

/* 83xx related functions */
extern void qla83xx_fw_dump(scsi_qla_host_t *, int);

/* Minidump related functions */
extern int qla82xx_md_get_template_size(scsi_qla_host_t *);
extern int qla82xx_md_get_template(scsi_qla_host_t *);
extern int qla82xx_md_alloc(scsi_qla_host_t *);
extern void qla82xx_md_free(scsi_qla_host_t *);
extern int qla82xx_md_collect(scsi_qla_host_t *);
extern void qla82xx_md_prep(scsi_qla_host_t *);
extern void qla82xx_set_reset_owner(scsi_qla_host_t *);
extern int qla82xx_validate_template_chksum(scsi_qla_host_t *vha);

/* Function declarations for ISP8044 */
extern int qla8044_idc_lock(struct qla_hw_data *ha);
extern void qla8044_idc_unlock(struct qla_hw_data *ha);
extern uint32_t qla8044_rd_reg(struct qla_hw_data *ha, ulong addr);
extern void qla8044_wr_reg(struct qla_hw_data *ha, ulong addr, uint32_t val);
extern void qla8044_read_reset_template(struct scsi_qla_host *ha);
extern void qla8044_set_idc_dontreset(struct scsi_qla_host *ha);
extern int qla8044_rd_direct(struct scsi_qla_host *vha, const uint32_t crb_reg);
extern void qla8044_wr_direct(struct scsi_qla_host *vha,
			      const uint32_t crb_reg, const uint32_t value);
extern int qla8044_device_state_handler(struct scsi_qla_host *vha);
extern void qla8044_clear_qsnt_ready(struct scsi_qla_host *vha);
extern void qla8044_clear_drv_active(struct qla_hw_data *);
void qla8044_get_minidump(struct scsi_qla_host *vha);
int qla8044_collect_md_data(struct scsi_qla_host *vha);
extern int qla8044_md_get_template(scsi_qla_host_t *);
extern int qla8044_write_optrom_data(struct scsi_qla_host *, uint8_t *,
				     uint32_t, uint32_t);
extern irqreturn_t qla8044_intr_handler(int, void *);
extern void qla82xx_mbx_completion(scsi_qla_host_t *, uint16_t);
extern int qla8044_abort_isp(scsi_qla_host_t *);
extern int qla8044_check_fw_alive(struct scsi_qla_host *);

extern void qlt_host_reset_handler(struct qla_hw_data *ha);
extern int qla_get_exlogin_status(scsi_qla_host_t *, uint16_t *,
	uint16_t *);
extern int qla_set_exlogin_mem_cfg(scsi_qla_host_t *vha, dma_addr_t phys_addr);
extern int qla_get_exchoffld_status(scsi_qla_host_t *, uint16_t *, uint16_t *);
extern int qla_set_exchoffld_mem_cfg(scsi_qla_host_t *, dma_addr_t);
extern void qlt_handle_abts_recv(struct scsi_qla_host *, response_t *);

int qla24xx_async_notify_ack(scsi_qla_host_t *, fc_port_t *,
	struct imm_ntfy_from_isp *, int);
void qla24xx_do_nack_work(struct scsi_qla_host *, struct qla_work_evt *);
void qlt_plogi_ack_link(struct scsi_qla_host *, struct qlt_plogi_ack_t *,
	struct fc_port *, enum qlt_plogi_link_t);
void qlt_plogi_ack_unref(struct scsi_qla_host *, struct qlt_plogi_ack_t *);
extern void qlt_schedule_sess_for_deletion(struct fc_port *, bool);
extern void qlt_schedule_sess_for_deletion_lock(struct fc_port *);
extern struct fc_port *qlt_find_sess_invalidate_other(scsi_qla_host_t *,
	uint64_t wwn, port_id_t port_id, uint16_t loop_id, struct fc_port **);
void qla24xx_delete_sess_fn(struct work_struct *);
void qlt_unknown_atio_work_fn(struct work_struct *);
<<<<<<< HEAD
=======
void qlt_update_host_map(struct scsi_qla_host *, port_id_t);
void qlt_remove_target_resources(struct qla_hw_data *);
>>>>>>> fe82203b

#endif /* _QLA_GBL_H */<|MERGE_RESOLUTION|>--- conflicted
+++ resolved
@@ -193,10 +193,7 @@
 void qla2x00_handle_login_done_event(struct scsi_qla_host *, fc_port_t *,
 	uint16_t *);
 int qla24xx_post_gnl_work(struct scsi_qla_host *, fc_port_t *);
-<<<<<<< HEAD
-=======
 int qla24xx_async_abort_cmd(srb_t *);
->>>>>>> fe82203b
 
 /*
  * Global Functions in qla_mid.c source file.
@@ -857,10 +854,7 @@
 	uint64_t wwn, port_id_t port_id, uint16_t loop_id, struct fc_port **);
 void qla24xx_delete_sess_fn(struct work_struct *);
 void qlt_unknown_atio_work_fn(struct work_struct *);
-<<<<<<< HEAD
-=======
 void qlt_update_host_map(struct scsi_qla_host *, port_id_t);
 void qlt_remove_target_resources(struct qla_hw_data *);
->>>>>>> fe82203b
 
 #endif /* _QLA_GBL_H */